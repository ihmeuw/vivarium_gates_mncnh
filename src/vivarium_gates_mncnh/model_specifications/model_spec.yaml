plugins:
    required:
        clock:
            controller: vivarium_gates_mncnh.plugins.time.EventClock
            builder_interface: vivarium_gates_mncnh.plugins.time.TimeInterface

components:
    vivarium_public_health:
        risks:
            - LBWSGRisk()

    vivarium_gates_mncnh:
        components:
            - AgelessPopulation("population.scaling_factor")
            - Pregnancy()
            - ResultsStratifier()
            - BirthObserver()
            - AntenatalCare()
            - MaternalDisorder("maternal_obstructed_labor_and_uterine_rupture")
            - MaternalDisorder("maternal_hemorrhage")
            - MaternalDisorder("maternal_sepsis_and_other_maternal_infections")
            - MaternalDisordersBurden()
            - LBWSGRiskEffect('cause.all_causes.cause_specific_mortality_rate')
            - LBWSGRiskEffect('cause.neonatal_preterm_birth.cause_specific_mortality_rate')
            - LBWSGRiskEffect('cause.neonatal_sepsis_and_other_neonatal_infections.cause_specific_mortality_rate')
            - LBWSGRiskEffect('cause.neonatal_encephalopathy_due_to_birth_asphyxia_and_trauma.cause_specific_mortality_rate')
<<<<<<< HEAD
            - NeonatalCause('neonatal_preterm_birth')
=======
            - PretermBirth('neonatal_preterm_birth')
>>>>>>> 54dbad18
            - NeonatalCause('neonatal_sepsis_and_other_neonatal_infections')
            - NeonatalCause('neonatal_encephalopathy_due_to_birth_asphyxia_and_trauma')
            - NeonatalMortality()
            # Add model observers below here
            - ANCObserver()
            - MaternalDisordersBurdenObserver()

configuration:
    input_data:
        input_draw_number: 0
        artifact_path: "/mnt/team/simulation_science/pub/models/vivarium_gates_mncnh/artifacts/neonatal/ethiopia.hdf"
    interpolation:
        order: 0
        extrapolate: True
    randomness:
        map_size: 1_000_000
        key_columns: ['entrance_time', 'age']
        random_seed: 0
    time:
        start:
            year: 2025
            month: 1
            day: 1
        simulation_events: 
            - 'pregnancy'
            - 'intrapartum'
            - 'maternal_obstructed_labor_and_uterine_rupture'
            - 'maternal_hemorrhage'
            - 'maternal_sepsis_and_other_maternal_infections'
            - 'mortality'
            # - 'neonatal'
            - 'early_neonatal_mortality'
            - 'late_neonatal_mortality'

    population:
        population_size: 20_000
        initialization_age_min: 10
        initialization_age_max: 54
        include_sex: "Female"
    
    stratification:
        default:
            - 'age_group'<|MERGE_RESOLUTION|>--- conflicted
+++ resolved
@@ -24,11 +24,7 @@
             - LBWSGRiskEffect('cause.neonatal_preterm_birth.cause_specific_mortality_rate')
             - LBWSGRiskEffect('cause.neonatal_sepsis_and_other_neonatal_infections.cause_specific_mortality_rate')
             - LBWSGRiskEffect('cause.neonatal_encephalopathy_due_to_birth_asphyxia_and_trauma.cause_specific_mortality_rate')
-<<<<<<< HEAD
-            - NeonatalCause('neonatal_preterm_birth')
-=======
             - PretermBirth('neonatal_preterm_birth')
->>>>>>> 54dbad18
             - NeonatalCause('neonatal_sepsis_and_other_neonatal_infections')
             - NeonatalCause('neonatal_encephalopathy_due_to_birth_asphyxia_and_trauma')
             - NeonatalMortality()
