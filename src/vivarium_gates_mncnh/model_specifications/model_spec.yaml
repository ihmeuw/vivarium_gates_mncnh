--- conflicted
+++ resolved
@@ -59,13 +59,8 @@
 
 configuration:
     input_data:
-<<<<<<< HEAD
         input_draw_number: 0
-        artifact_path: "/mnt/team/simulation_science/pub/models/vivarium_gates_mncnh/artifacts/model13.0/ethiopia.hdf"
-=======
-        input_draw_number: 115
         artifact_path: "/mnt/team/simulation_science/pub/models/vivarium_gates_mncnh/artifacts/model13.1/ethiopia.hdf"
->>>>>>> b1501fa6
     interpolation:
         order: 0
         extrapolate: True
