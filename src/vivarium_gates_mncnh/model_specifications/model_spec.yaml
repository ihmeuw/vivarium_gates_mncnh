plugins:
    required:
        clock:
            controller: vivarium_gates_mncnh.plugins.time.EventClock
            builder_interface: vivarium_gates_mncnh.plugins.time.TimeInterface

components:
    vivarium_public_health:
        risks:
            - LBWSGRisk()

    vivarium_gates_mncnh:
        components:
            - AgelessPopulation("population.scaling_factor")
            - Pregnancy()
            - Intrapartum()
            - ResultsStratifier()
            - BirthObserver()
            - AntenatalCare()
            - MaternalDisorder("maternal_obstructed_labor_and_uterine_rupture")
            - MaternalDisorder("maternal_hemorrhage")
            - MaternalDisorder("maternal_sepsis_and_other_maternal_infections")
            - MaternalDisordersBurden()
            - LBWSGRiskEffect('cause.all_causes.cause_specific_mortality_rate')
            - LBWSGRiskEffect('cause.neonatal_sepsis_and_other_neonatal_infections.cause_specific_mortality_rate')
            - LBWSGRiskEffect('cause.neonatal_preterm_birth_with_rds.cause_specific_mortality_rate')
            - LBWSGRiskEffect('cause.neonatal_preterm_birth_without_rds.cause_specific_mortality_rate')
            - LBWSGRiskEffect('cause.neonatal_encephalopathy_due_to_birth_asphyxia_and_trauma.cause_specific_mortality_rate')
            - PretermBirth('neonatal_preterm_birth_with_rds')
            - PretermBirth('neonatal_preterm_birth_without_rds')
            - NeonatalCause('neonatal_sepsis_and_other_neonatal_infections')
            - NeonatalCause('neonatal_encephalopathy_due_to_birth_asphyxia_and_trauma')
            - NeonatalMortality()
            # Add model observers below here
            - ANCObserver()
            - MaternalDisordersBurdenObserver()
            - NeonatalBurdenObserver()
            - NeonatalCauseRelativeRiskObserver()

configuration:
    input_data:
        input_draw_number: 0
<<<<<<< HEAD
        artifact_path: /home/albrja/scratch/artifacts/ethiopia.hdf  
        # artifact_path: "/mnt/team/simulation_science/pub/models/vivarium_gates_mncnh/artifacts/neonatal/ethiopia.hdf"
=======
        artifact_path: "/mnt/team/simulation_science/pub/models/vivarium_gates_mncnh/artifacts/lbwsg/ethiopia.hdf"
>>>>>>> 01c3ba75
    interpolation:
        order: 0
        extrapolate: True
    randomness:
        map_size: 1_000_000
        key_columns: ['entrance_time', 'age']
        random_seed: 0
    time:
        start:
            year: 2025
            month: 1
            day: 1
        simulation_events: 
            - 'pregnancy'
            - 'intrapartum'
            - 'maternal_obstructed_labor_and_uterine_rupture'
            - 'maternal_hemorrhage'
            - 'maternal_sepsis_and_other_maternal_infections'
            - 'mortality'
            # - 'neonatal'
            - 'early_neonatal_mortality'
            - 'late_neonatal_mortality'

    population:
        population_size: 20_000
        initialization_age_min: 10
        initialization_age_max: 54
        include_sex: "Female"
    
    stratification:
        default:
            - 'age_group'<|MERGE_RESOLUTION|>--- conflicted
+++ resolved
@@ -40,12 +40,8 @@
 configuration:
     input_data:
         input_draw_number: 0
-<<<<<<< HEAD
         artifact_path: /home/albrja/scratch/artifacts/ethiopia.hdf  
-        # artifact_path: "/mnt/team/simulation_science/pub/models/vivarium_gates_mncnh/artifacts/neonatal/ethiopia.hdf"
-=======
-        artifact_path: "/mnt/team/simulation_science/pub/models/vivarium_gates_mncnh/artifacts/lbwsg/ethiopia.hdf"
->>>>>>> 01c3ba75
+        # artifact_path: "/mnt/team/simulation_science/pub/models/vivarium_gates_mncnh/artifacts/cpap/ethiopia.hdf"
     interpolation:
         order: 0
         extrapolate: True
