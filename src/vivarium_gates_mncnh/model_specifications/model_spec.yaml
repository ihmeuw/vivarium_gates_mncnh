--- conflicted
+++ resolved
@@ -36,18 +36,11 @@
             - InterventionRiskEffect('misoprostol')
             - OralIronInterventionExposure() # IFA and MMS
             - OralIronInterventionEffect()
-<<<<<<< HEAD
-            - AdditiveRiskEffect('risk_factor.iron_folic_acid_supplementation', 'risk_factor.birth_weight.birth_exposure')
-            - AdditiveRiskEffect('risk_factor.multiple_micronutrient_supplementation', 'risk_factor.birth_weight.birth_exposure')
-            - AdditiveRiskEffect('risk_factor.iron_folic_acid_supplementation', 'risk_factor.gestational_age.birth_exposure')
-            - MMSEffectOnGestationalAge()
-=======
             # HACK: Commenting out oral iron due to known issues, uncomment when LBWSG refactor is complete
             # - AdditiveRiskEffect('risk_factor.iron_folic_acid_supplementation', 'risk_factor.birth_weight.birth_exposure')
             # - AdditiveRiskEffect('risk_factor.multiple_micronutrient_supplementation', 'risk_factor.birth_weight.birth_exposure')
             # - AdditiveRiskEffect('risk_factor.iron_folic_acid_supplementation', 'risk_factor.gestational_age.birth_exposure')
             # - MMSEffectOnGestationalAge()
->>>>>>> 0a617c87
             - DeliveryFacility()
             - InterventionAccess('cpap')
             - InterventionAccess('antibiotics')
