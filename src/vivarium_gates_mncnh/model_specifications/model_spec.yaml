plugins:
    required:
        clock:
            controller: vivarium_gates_mncnh.plugins.time.EventClock
            builder_interface: vivarium_gates_mncnh.plugins.time.TimeInterface

components:
    vivarium_gates_mncnh:
        components:
            - Hemoglobin()
            - AnemiaInterventionPropensity()
            - AgelessPopulation("population.scaling_factor")
            - Pregnancy()
            - ResultsStratifier()
            - ANCAttendance()
            - Ultrasound()
            - MaternalDisorder("maternal_obstructed_labor_and_uterine_rupture")
            - MaternalDisorder("maternal_hemorrhage")
            - MaternalDisorder("maternal_sepsis_and_other_maternal_infections")
            - ResidualMaternalDisorders()
            - AbortionMiscarriageEctopicPregnancy()
            - MaternalDisordersBurden()
            - LBWSGRisk()
            - LBWSGRiskEffect('cause.all_causes.all_cause_mortality_risk')
            - LBWSGRiskEffect('cause.neonatal_sepsis_and_other_neonatal_infections.cause_specific_mortality_risk')
            - LBWSGRiskEffect('cause.neonatal_preterm_birth_with_rds.cause_specific_mortality_risk')
            - LBWSGRiskEffect('cause.neonatal_preterm_birth_without_rds.cause_specific_mortality_risk')
            - LBWSGRiskEffect('cause.neonatal_encephalopathy_due_to_birth_asphyxia_and_trauma.cause_specific_mortality_risk')
            - PretermBirth('neonatal_preterm_birth_with_rds')
            - PretermBirth('neonatal_preterm_birth_without_rds')
            - NeonatalCause('neonatal_sepsis_and_other_neonatal_infections')
            - NeonatalCause('neonatal_encephalopathy_due_to_birth_asphyxia_and_trauma')
            - NeonatalMortality()
            - CPAPAndACSRiskEffect()
            - InterventionRiskEffect('antibiotics')
            - InterventionRiskEffect('probiotics')
            - InterventionRiskEffect('azithromycin')
            - InterventionRiskEffect('misoprostol')
            - OralIronInterventionExposure() # IFA and MMS
            - OralIronEffectOnHemoglobin()
            - OralIronEffectOnStillbirth()
            - AdditiveRiskEffect('risk_factor.iron_folic_acid_supplementation', 'risk_factor.birth_weight.birth_exposure')
            - AdditiveRiskEffect('risk_factor.multiple_micronutrient_supplementation', 'risk_factor.birth_weight.birth_exposure')
            - OralIronEffectsOnGestationalAge()
            - DeliveryFacility()
            - InterventionAccess('cpap')
            - InterventionAccess('antibiotics')
            - InterventionAccess('probiotics')        
            - InterventionAccess('azithromycin')
            - InterventionAccess('misoprostol')
            - ACSAccess()
            - PostpartumDepression()
            - HemoglobinRiskEffect('risk_factor.hemoglobin', 'cause.maternal_hemorrhage.incidence_risk')
            - HemoglobinRiskEffect('risk_factor.hemoglobin', 'cause.maternal_sepsis_and_other_maternal_infections.incidence_risk')
            - CorrelatedPropensities()
            - AnemiaScreening()
            # Observers 
            - ANCHemoglobinObserver()
            - ANCOtherObserver()
            - BirthObserver()
            - MaternalDisordersBurdenObserver()
            - NeonatalBurdenObserver()
            - NeonatalCauseRelativeRiskObserver()
            - InterventionObserver('cpap')
            - InterventionObserver('antibiotics')
            - InterventionObserver('probiotics')
            - InterventionObserver('azithromycin')
            - InterventionObserver('misoprostol')
            - PostpartumDepressionObserver()
            - NeonatalACMRiskObserver()
            - NeonatalCSMRiskObserver()
            - ImpossibleNeonatalCSMRiskObserver()

configuration:
    input_data:
        input_draw_number: 60
<<<<<<< HEAD
        artifact_path: "/mnt/team/simulation_science/pub/models/vivarium_gates_mncnh/artifacts/model22.0.2/ethiopia.hdf"
=======
        artifact_path: "/mnt/team/simulation_science/pub/models/vivarium_gates_mncnh/artifacts/model24.0/ethiopia.hdf"
>>>>>>> e03c28e5
    interpolation:
        order: 0
        extrapolate: True
    randomness:
        map_size: 1_000_000
        key_columns: ['entrance_time', 'age']
        random_seed: 0
        rate_conversion_type: 'exponential'
    time:
        start:
            year: 2025
            month: 1
            day: 1 
        simulation_events: 
            - 'first_trimester_anc'
            - 'later_pregnancy_screening'
            - 'later_pregnancy_intervention'
            - 'ultrasound'
            - 'delivery_facility'
            - 'azithromycin_access'
            - 'misoprostol_access'
            - 'cpap_access'
            - 'acs_access'
            - 'antibiotics_access'
            - 'probiotics_access'
            - 'maternal_obstructed_labor_and_uterine_rupture'
            - 'maternal_hemorrhage'
            - 'maternal_sepsis_and_other_maternal_infections'
            - 'residual_maternal_disorders'
            - 'abortion_miscarriage_ectopic_pregnancy'
            - 'mortality'
            - 'early_neonatal_mortality'
            - 'late_neonatal_mortality'
            - 'postpartum_depression'

    population:
        population_size: 20_000
        initialization_age_min: 10
        initialization_age_max: 54
        include_sex: "Female"
    
    stratification:
        anc_hemoglobin:
            include:
                - 'age_group'
                - 'pregnancy_outcome'
                - 'anc_coverage'
                - 'preterm_birth'
                - 'oral_iron_coverage'
                - 'true_hemoglobin_exposure'
                - 'tested_hemoglobin_exposure'
                - 'ferritin_status'
                - 'preterm_birth'
        anc_other:
            include:
                - 'age_group'
                - 'pregnancy_outcome'
                - 'anc_coverage'
                - 'ultrasound_type'
                - 'delivery_facility_type'
                - 'preterm_birth'
                - 'believed_preterm'
                - 'acs_eligibility'
                - 'acs_availability'
                - 'azithromycin_availability'
                - 'misoprostol_availability'
        birth:
            include:
                - 'child_sex'
                - 'delivery_facility_type'
                - 'pregnancy_outcome'
                - 'antibiotics_availability'
                - 'probiotics_availability'
                - 'cpap_availability'
                - 'acs_availability'
                - 'acs_eligibility'
                - 'preterm_birth'
        maternal_disorders_burden:
            include:
                - 'age_group'
                - 'delivery_facility_type'
                - 'pregnancy_outcome'
                - 'azithromycin_availability'
                - 'misoprostol_availability'
        neonatal_burden:
            include:
                - 'child_sex'
                - 'child_age_group'
                - 'delivery_facility_type'
                - 'cpap_availability'
                - 'antibiotics_availability'
                - 'probiotics_availability'
                - 'acs_availability'
                - 'acs_eligibility'
                - 'preterm_birth'
        neonatal_cause_relative_risk:
            include:
                - 'child_age_group'
                - 'child_sex'
        intervention_cpap:
            include:
                - 'delivery_facility_type'
        intervention_antibiotics:
            include:
                - 'delivery_facility_type'
        intervention_probiotics: 
            include:
                - 'delivery_facility_type'
                - 'preterm_birth'
        intervention_azithromycin:
            include:
                - 'age_group'
                - 'delivery_facility_type'
        intervention_misoprostol:
            include:
                - 'age_group'
                - 'delivery_facility_type'
        postpartum_depression:
            include:
                - 'age_group'
                - 'delivery_facility_type'
                - 'pregnancy_outcome'
                - 'azithromycin_availability'
                - 'misoprostol_availability'
        neonatal_acm_risk:
            include:
                - 'child_sex'
                - 'child_age_group'
                - 'delivery_facility_type'
                - 'cpap_availability'
                - 'antibiotics_availability'
                - 'probiotics_availability'
                - 'acs_availability'
                - 'acs_eligibility'
                - 'preterm_birth'
        neonatal_csm_risk:
            include:
                - 'child_sex'
                - 'child_age_group'
                - 'delivery_facility_type'
                - 'cpap_availability'
                - 'antibiotics_availability'
                - 'probiotics_availability'
                - 'acs_availability'
                - 'acs_eligibility'
                - 'preterm_birth'
        impossible_neonatal_csm_risk:
            include:
                - 'child_sex'
                - 'child_age_group'
                - 'delivery_facility_type'
                - 'cpap_availability'
                - 'antibiotics_availability'
                - 'probiotics_availability'
                - 'acs_availability'
                - 'acs_eligibility'
                - 'preterm_birth'
    correlated_propensity_components:
        - 'antenatal_care'
        - 'delivery_facility'
        - 'risk_factor.low_birth_weight_and_short_gestation'
    propensity_ordering:
        antenatal_care:
            - 'none'
            - 'later_pregnancy_only'
            - 'first_trimester_only'
            - 'first_trimester_and_later_pregnancy'

    intervention:
        scenario:
            'baseline'<|MERGE_RESOLUTION|>--- conflicted
+++ resolved
@@ -74,11 +74,7 @@
 configuration:
     input_data:
         input_draw_number: 60
-<<<<<<< HEAD
-        artifact_path: "/mnt/team/simulation_science/pub/models/vivarium_gates_mncnh/artifacts/model22.0.2/ethiopia.hdf"
-=======
         artifact_path: "/mnt/team/simulation_science/pub/models/vivarium_gates_mncnh/artifacts/model24.0/ethiopia.hdf"
->>>>>>> e03c28e5
     interpolation:
         order: 0
         extrapolate: True
