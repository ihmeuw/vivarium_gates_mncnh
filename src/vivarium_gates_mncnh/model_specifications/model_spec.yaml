plugins:
    required:
        clock:
            controller: vivarium_gates_mncnh.plugins.time.EventClock
            builder_interface: vivarium_gates_mncnh.plugins.time.TimeInterface

components:
    vivarium_gates_mncnh:
        components:
            - Hemoglobin()
            - AnemiaInterventionPropensity()
            - AgelessPopulation("population.scaling_factor")
            - Pregnancy()
            - ResultsStratifier()
            - ANCAttendance()
            - Ultrasound()
            - MaternalDisorder("maternal_obstructed_labor_and_uterine_rupture")
            - MaternalDisorder("maternal_hemorrhage")
            - MaternalDisorder("maternal_sepsis_and_other_maternal_infections")
            - ResidualMaternalDisorders()
            - AbortionMiscarriageEctopicPregnancy()
            - MaternalDisordersBurden()
            - LBWSGRisk()
            - LBWSGRiskEffect('cause.all_causes.all_cause_mortality_risk')
            - LBWSGRiskEffect('cause.neonatal_sepsis_and_other_neonatal_infections.cause_specific_mortality_risk')
            - LBWSGRiskEffect('cause.neonatal_preterm_birth_with_rds.cause_specific_mortality_risk')
            - LBWSGRiskEffect('cause.neonatal_preterm_birth_without_rds.cause_specific_mortality_risk')
            - LBWSGRiskEffect('cause.neonatal_encephalopathy_due_to_birth_asphyxia_and_trauma.cause_specific_mortality_risk')
            - PretermBirth('neonatal_preterm_birth_with_rds')
            - PretermBirth('neonatal_preterm_birth_without_rds')
            - NeonatalCause('neonatal_sepsis_and_other_neonatal_infections')
            - NeonatalCause('neonatal_encephalopathy_due_to_birth_asphyxia_and_trauma')
            - NeonatalMortality()
            - CPAPAndACSRiskEffect()
            - InterventionRiskEffect('antibiotics')
            - InterventionRiskEffect('probiotics')
            - InterventionRiskEffect('azithromycin')
            - InterventionRiskEffect('misoprostol')
            - OralIronInterventionExposure() # IFA and MMS
            - OralIronEffectOnHemoglobin()
            - OralIronEffectOnStillbirth()
            - AdditiveRiskEffect('risk_factor.iron_folic_acid_supplementation', 'risk_factor.birth_weight.birth_exposure')
            - AdditiveRiskEffect('risk_factor.multiple_micronutrient_supplementation', 'risk_factor.birth_weight.birth_exposure')
            - OralIronEffectsOnGestationalAge()
            - IVIronExposure()
            - IVIronEffectOnHemoglobin()
            - DeliveryFacility()
            - InterventionAccess('cpap')
            - InterventionAccess('antibiotics')
            - InterventionAccess('probiotics')        
            - InterventionAccess('azithromycin')
            - InterventionAccess('misoprostol')
            - ACSAccess()
            - PostpartumDepression()
            - HemoglobinRiskEffect('risk_factor.hemoglobin', 'cause.maternal_hemorrhage.incidence_risk')
            - HemoglobinRiskEffect('risk_factor.hemoglobin', 'cause.maternal_sepsis_and_other_maternal_infections.incidence_risk')
            - CorrelatedPropensities()
            - AnemiaScreening()
            # Observers 
            - ANCHemoglobinObserver()
            - ANCOtherObserver()
            - BirthObserver()
            - MaternalDisordersBurdenObserver()
            - NeonatalBurdenObserver()
            - NeonatalCauseRelativeRiskObserver()
            - InterventionObserver('cpap')
            - InterventionObserver('antibiotics')
            - InterventionObserver('probiotics')
            - InterventionObserver('azithromycin')
            - InterventionObserver('misoprostol')
            - PostpartumDepressionObserver()
            - NeonatalACMRiskObserver()
            - NeonatalCSMRiskObserver()
            - ImpossibleNeonatalCSMRiskObserver()

configuration:
    input_data:
        input_draw_number: 60
<<<<<<< HEAD
        artifact_path: "/mnt/team/simulation_science/pub/models/vivarium_gates_mncnh/artifacts/model25.0/ethiopia.hdf"
=======
        artifact_path: "/mnt/team/simulation_science/pub/models/vivarium_gates_mncnh/artifacts/model24.2/ethiopia.hdf"
>>>>>>> 8a974fe8
    interpolation:
        order: 0
        extrapolate: True
    randomness:
        map_size: 1_000_000
        key_columns: ['entrance_time', 'age']
        random_seed: 0
        rate_conversion_type: 'exponential'
    time:
        start:
            year: 2025
            month: 1
            day: 1 
        simulation_events: 
            - 'first_trimester_anc'
            - 'later_pregnancy_screening'
            - 'later_pregnancy_intervention'
            - 'ultrasound'
            - 'delivery_facility'
            - 'azithromycin_access'
            - 'misoprostol_access'
            - 'cpap_access'
            - 'acs_access'
            - 'antibiotics_access'
            - 'probiotics_access'
            - 'maternal_obstructed_labor_and_uterine_rupture'
            - 'maternal_hemorrhage'
            - 'maternal_sepsis_and_other_maternal_infections'
            - 'residual_maternal_disorders'
            - 'abortion_miscarriage_ectopic_pregnancy'
            - 'mortality'
            - 'early_neonatal_mortality'
            - 'late_neonatal_mortality'
            - 'postpartum_depression'

    population:
        population_size: 20_000
        initialization_age_min: 10
        initialization_age_max: 54
        include_sex: "Female"
    
    stratification:
        anc_hemoglobin:
            include:
                - 'age_group'
                - 'pregnancy_outcome'
                - 'anc_coverage'
                - 'preterm_birth'
                - 'oral_iron_coverage'
                - 'iv_iron_coverage'
                - 'true_hemoglobin_exposure'
                - 'tested_hemoglobin_exposure'
                - 'ferritin_status'
                - 'preterm_birth'
        anc_other:
            include:
                - 'age_group'
                - 'pregnancy_outcome'
                - 'anc_coverage'
                - 'ultrasound_type'
                - 'delivery_facility_type'
                - 'preterm_birth'
                - 'believed_preterm'
                - 'acs_eligibility'
                - 'acs_availability'
                - 'azithromycin_availability'
                - 'misoprostol_availability'
        birth:
            include:
                - 'child_sex'
                - 'delivery_facility_type'
                - 'pregnancy_outcome'
                - 'antibiotics_availability'
                - 'probiotics_availability'
                - 'cpap_availability'
                - 'acs_availability'
                - 'acs_eligibility'
                - 'preterm_birth'
        maternal_disorders_burden:
            include:
                - 'age_group'
                - 'delivery_facility_type'
                - 'pregnancy_outcome'
                - 'azithromycin_availability'
                - 'misoprostol_availability'
        neonatal_burden:
            include:
                - 'child_sex'
                - 'child_age_group'
                - 'delivery_facility_type'
                - 'cpap_availability'
                - 'antibiotics_availability'
                - 'probiotics_availability'
                - 'acs_availability'
                - 'acs_eligibility'
                - 'preterm_birth'
        neonatal_cause_relative_risk:
            include:
                - 'child_age_group'
                - 'child_sex'
        intervention_cpap:
            include:
                - 'delivery_facility_type'
        intervention_antibiotics:
            include:
                - 'delivery_facility_type'
        intervention_probiotics: 
            include:
                - 'delivery_facility_type'
                - 'preterm_birth'
        intervention_azithromycin:
            include:
                - 'age_group'
                - 'delivery_facility_type'
        intervention_misoprostol:
            include:
                - 'age_group'
                - 'delivery_facility_type'
        postpartum_depression:
            include:
                - 'age_group'
                - 'delivery_facility_type'
                - 'pregnancy_outcome'
                - 'azithromycin_availability'
                - 'misoprostol_availability'
        neonatal_acm_risk:
            include:
                - 'child_sex'
                - 'child_age_group'
                - 'delivery_facility_type'
                - 'cpap_availability'
                - 'antibiotics_availability'
                - 'probiotics_availability'
                - 'acs_availability'
                - 'acs_eligibility'
                - 'preterm_birth'
        neonatal_csm_risk:
            include:
                - 'child_sex'
                - 'child_age_group'
                - 'delivery_facility_type'
                - 'cpap_availability'
                - 'antibiotics_availability'
                - 'probiotics_availability'
                - 'acs_availability'
                - 'acs_eligibility'
                - 'preterm_birth'
        impossible_neonatal_csm_risk:
            include:
                - 'child_sex'
                - 'child_age_group'
                - 'delivery_facility_type'
                - 'cpap_availability'
                - 'antibiotics_availability'
                - 'probiotics_availability'
                - 'acs_availability'
                - 'acs_eligibility'
                - 'preterm_birth'
    correlated_propensity_components:
        - 'antenatal_care'
        - 'delivery_facility'
        - 'risk_factor.low_birth_weight_and_short_gestation'
    propensity_ordering:
        antenatal_care:
            - 'none'
            - 'later_pregnancy_only'
            - 'first_trimester_only'
            - 'first_trimester_and_later_pregnancy'

    intervention:
        scenario:
            'baseline'<|MERGE_RESOLUTION|>--- conflicted
+++ resolved
@@ -76,11 +76,7 @@
 configuration:
     input_data:
         input_draw_number: 60
-<<<<<<< HEAD
         artifact_path: "/mnt/team/simulation_science/pub/models/vivarium_gates_mncnh/artifacts/model25.0/ethiopia.hdf"
-=======
-        artifact_path: "/mnt/team/simulation_science/pub/models/vivarium_gates_mncnh/artifacts/model24.2/ethiopia.hdf"
->>>>>>> 8a974fe8
     interpolation:
         order: 0
         extrapolate: True
