plugins:
    required:
        clock:
            controller: vivarium_gates_mncnh.plugins.time.EventClock
            builder_interface: vivarium_gates_mncnh.plugins.time.TimeInterface

components:
    vivarium_gates_mncnh:
        components:
            - Hemoglobin()
            - AnemiaInterventionPropensity()
            - AgelessPopulation("population.scaling_factor")
            - Pregnancy()
            - ResultsStratifier()
            - ANCAttendance()
            - Ultrasound()
            - MaternalDisorder("maternal_obstructed_labor_and_uterine_rupture")
            - MaternalDisorder("maternal_hemorrhage")
            - MaternalDisorder("maternal_sepsis_and_other_maternal_infections")
            - ResidualMaternalDisorders()
            - AbortionMiscarriageEctopicPregnancy()
            - MaternalDisordersBurden()
            - LBWSGRisk()
            - LBWSGRiskEffect('cause.all_causes.all_cause_mortality_risk')
            - LBWSGRiskEffect('cause.neonatal_sepsis_and_other_neonatal_infections.cause_specific_mortality_risk')
            - LBWSGRiskEffect('cause.neonatal_preterm_birth_with_rds.cause_specific_mortality_risk')
            - LBWSGRiskEffect('cause.neonatal_preterm_birth_without_rds.cause_specific_mortality_risk')
            - LBWSGRiskEffect('cause.neonatal_encephalopathy_due_to_birth_asphyxia_and_trauma.cause_specific_mortality_risk')
            - PretermBirth('neonatal_preterm_birth_with_rds')
            - PretermBirth('neonatal_preterm_birth_without_rds')
            - NeonatalCause('neonatal_sepsis_and_other_neonatal_infections')
            - NeonatalCause('neonatal_encephalopathy_due_to_birth_asphyxia_and_trauma')
            - NeonatalMortality()
            - CPAPAndACSRiskEffect()
            - InterventionRiskEffect('antibiotics')
            - InterventionRiskEffect('probiotics')
            - InterventionRiskEffect('azithromycin')
            - InterventionRiskEffect('misoprostol')
            - OralIronInterventionExposure() # IFA and MMS
            - OralIronEffectOnHemoglobin()
            - OralIronEffectOnStillbirth()
            - AdditiveRiskEffect('risk_factor.iron_folic_acid_supplementation', 'risk_factor.birth_weight.birth_exposure')
            - AdditiveRiskEffect('risk_factor.multiple_micronutrient_supplementation', 'risk_factor.birth_weight.birth_exposure')
            - OralIronEffectsOnGestationalAge()
            - DeliveryFacility()
            - InterventionAccess('cpap')
            - InterventionAccess('antibiotics')
            - InterventionAccess('probiotics')        
            - InterventionAccess('azithromycin')
            - InterventionAccess('misoprostol')
            - ACSAccess()
            - PostpartumDepression()
            - HemoglobinRiskEffect('risk_factor.hemoglobin', 'cause.maternal_hemorrhage.incidence_risk')
            - HemoglobinRiskEffect('risk_factor.hemoglobin', 'cause.maternal_sepsis_and_other_maternal_infections.incidence_risk')
            - CorrelatedPropensities()
            - AnemiaScreening()
            # Observers 
            - ANCHemoglobinObserver()
            - ANCOtherObserver()
            - BirthObserver()
            - MaternalDisordersBurdenObserver()
            - NeonatalBurdenObserver()
            - NeonatalCauseRelativeRiskObserver()
            - InterventionObserver('cpap')
            - InterventionObserver('antibiotics')
            - InterventionObserver('probiotics')
            - InterventionObserver('azithromycin')
            - InterventionObserver('misoprostol')
            - PostpartumDepressionObserver()
            - NeonatalACMRiskObserver()
            - NeonatalCSMRiskObserver()
            - ImpossibleNeonatalCSMRiskObserver()

configuration:
    input_data:
        input_draw_number: 60
<<<<<<< HEAD
        artifact_path: "/mnt/team/simulation_science/pub/models/vivarium_gates_mncnh/artifacts/model21.0/ethiopia.hdf"
=======
        artifact_path: "/mnt/team/simulation_science/pub/models/vivarium_gates_mncnh/artifacts/model22.0/ethiopia.hdf"
>>>>>>> 6bb49fd0
    interpolation:
        order: 0
        extrapolate: True
    randomness:
        map_size: 1_000_000
        key_columns: ['entrance_time', 'age']
        random_seed: 0
        rate_conversion_type: 'exponential'
    time:
        start:
            year: 2025
            month: 1
            day: 1 
        simulation_events: 
            - 'first_trimester_anc'
            - 'later_pregnancy_screening'
            - 'later_pregnancy_intervention'
            - 'ultrasound'
            - 'delivery_facility'
            - 'azithromycin_access'
            - 'misoprostol_access'
            - 'cpap_access'
            - 'acs_access'
            - 'antibiotics_access'
            - 'probiotics_access'
            - 'maternal_obstructed_labor_and_uterine_rupture'
            - 'maternal_hemorrhage'
            - 'maternal_sepsis_and_other_maternal_infections'
            - 'residual_maternal_disorders'
            - 'abortion_miscarriage_ectopic_pregnancy'
            - 'mortality'
            - 'early_neonatal_mortality'
            - 'late_neonatal_mortality'
            - 'postpartum_depression'

    population:
        population_size: 20_000
        initialization_age_min: 10
        initialization_age_max: 54
        include_sex: "Female"
    
    stratification:
        anc_hemoglobin:
            include:
                - 'age_group'
                - 'pregnancy_outcome'
                - 'anc_coverage'
                - 'preterm_birth'
                - 'oral_iron_coverage'
                - 'true_hemoglobin_exposure'
                - 'tested_hemoglobin_exposure'
                - 'ferritin_status'
                - 'preterm_birth'
        anc_other:
            include:
                - 'age_group'
                - 'pregnancy_outcome'
                - 'anc_coverage'
                - 'ultrasound_type'
                - 'delivery_facility_type'
                - 'preterm_birth'
                - 'believed_preterm'
                - 'acs_eligibility'
                - 'acs_availability'
                - 'azithromycin_availability'
                - 'misoprostol_availability'
        birth:
            include:
                - 'child_sex'
                - 'delivery_facility_type'
                - 'pregnancy_outcome'
                - 'antibiotics_availability'
                - 'probiotics_availability'
                - 'cpap_availability'
                - 'acs_availability'
                - 'acs_eligibility'
                - 'preterm_birth'
        maternal_disorders_burden:
            include:
                - 'age_group'
                - 'delivery_facility_type'
                - 'pregnancy_outcome'
                - 'azithromycin_availability'
                - 'misoprostol_availability'
        neonatal_burden:
            include:
                - 'child_sex'
                - 'child_age_group'
                - 'delivery_facility_type'
                - 'cpap_availability'
                - 'antibiotics_availability'
                - 'probiotics_availability'
                - 'acs_availability'
                - 'acs_eligibility'
                - 'preterm_birth'
        neonatal_cause_relative_risk:
            include:
                - 'child_age_group'
                - 'child_sex'
        intervention_cpap:
            include:
                - 'delivery_facility_type'
        intervention_antibiotics:
            include:
                - 'delivery_facility_type'
        intervention_probiotics: 
            include:
                - 'delivery_facility_type'
                - 'preterm_birth'
        intervention_azithromycin:
            include:
                - 'age_group'
                - 'delivery_facility_type'
        intervention_misoprostol:
            include:
                - 'age_group'
                - 'delivery_facility_type'
        postpartum_depression:
            include:
                - 'age_group'
                - 'delivery_facility_type'
                - 'pregnancy_outcome'
                - 'azithromycin_availability'
                - 'misoprostol_availability'
        neonatal_acm_risk:
            include:
                - 'child_sex'
                - 'child_age_group'
                - 'delivery_facility_type'
                - 'cpap_availability'
                - 'antibiotics_availability'
                - 'probiotics_availability'
                - 'acs_availability'
                - 'acs_eligibility'
                - 'preterm_birth'
        neonatal_csm_risk:
            include:
                - 'child_sex'
                - 'child_age_group'
                - 'delivery_facility_type'
                - 'cpap_availability'
                - 'antibiotics_availability'
                - 'probiotics_availability'
                - 'acs_availability'
                - 'acs_eligibility'
                - 'preterm_birth'
        impossible_neonatal_csm_risk:
            include:
                - 'child_sex'
                - 'child_age_group'
                - 'delivery_facility_type'
                - 'cpap_availability'
                - 'antibiotics_availability'
                - 'probiotics_availability'
                - 'acs_availability'
                - 'acs_eligibility'
                - 'preterm_birth'
    correlated_propensity_components:
        - 'antenatal_care'
        - 'delivery_facility'
        - 'risk_factor.low_birth_weight_and_short_gestation'
    propensity_ordering:
        antenatal_care:
            - 'none'
            - 'later_pregnancy_only'
            - 'first_trimester_only'
            - 'first_trimester_and_later_pregnancy'

    intervention:
        scenario:
            'baseline'<|MERGE_RESOLUTION|>--- conflicted
+++ resolved
@@ -74,11 +74,7 @@
 configuration:
     input_data:
         input_draw_number: 60
-<<<<<<< HEAD
-        artifact_path: "/mnt/team/simulation_science/pub/models/vivarium_gates_mncnh/artifacts/model21.0/ethiopia.hdf"
-=======
-        artifact_path: "/mnt/team/simulation_science/pub/models/vivarium_gates_mncnh/artifacts/model22.0/ethiopia.hdf"
->>>>>>> 6bb49fd0
+        artifact_path: "/mnt/team/simulation_science/pub/models/vivarium_gates_mncnh/artifacts/model24.0/ethiopia.hdf"
     interpolation:
         order: 0
         extrapolate: True
