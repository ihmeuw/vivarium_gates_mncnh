plugins:
    required:
        clock:
            controller: vivarium_gates_mncnh.plugins.time.EventClock
            builder_interface: vivarium_gates_mncnh.plugins.time.TimeInterface

components:
    vivarium_gates_mncnh:
        components:
            #- Hemoglobin()
            - AgelessPopulation("population.scaling_factor")
            - Pregnancy()
            - ResultsStratifier()
<<<<<<< HEAD
            - AntenatalCare()
            # TODO: remove once MIC-6596 has been implemented
            - StatedGestationalAge()
=======
            - ANCAttendance()
            # TODO: update once MIC-6596 has been implemented
            - Ultrasound()
>>>>>>> 68bd7b3a
            - MaternalDisorder("maternal_obstructed_labor_and_uterine_rupture")
            - MaternalDisorder("maternal_hemorrhage")
            - MaternalDisorder("maternal_sepsis_and_other_maternal_infections")
            - MaternalDisordersBurden()
            - LBWSGRisk()
            - LBWSGRiskEffect('cause.all_causes.all_cause_mortality_risk')
            - LBWSGRiskEffect('cause.neonatal_sepsis_and_other_neonatal_infections.cause_specific_mortality_risk')
            - LBWSGRiskEffect('cause.neonatal_preterm_birth_with_rds.cause_specific_mortality_risk')
            - LBWSGRiskEffect('cause.neonatal_preterm_birth_without_rds.cause_specific_mortality_risk')
            - LBWSGRiskEffect('cause.neonatal_encephalopathy_due_to_birth_asphyxia_and_trauma.cause_specific_mortality_risk')
            - PretermBirth('neonatal_preterm_birth_with_rds')
            - PretermBirth('neonatal_preterm_birth_without_rds')
            - NeonatalCause('neonatal_sepsis_and_other_neonatal_infections')
            - NeonatalCause('neonatal_encephalopathy_due_to_birth_asphyxia_and_trauma')
            - NeonatalMortality()
            - CPAPAndACSRiskEffect()
            - InterventionRiskEffect('antibiotics')
            - InterventionRiskEffect('probiotics')
            - InterventionRiskEffect('azithromycin')
            - InterventionRiskEffect('misoprostol')
            #- OralIronInterventionExposure() # IFA and MMS
            #- OralIronInterventionEffect()
            #- AdditiveRiskEffect('risk_factor.iron_folic_acid_supplementation', 'risk_factor.birth_weight.birth_exposure')
            #- AdditiveRiskEffect('risk_factor.multiple_micronutrient_supplementation', 'risk_factor.birth_weight.birth_exposure')
            #- AdditiveRiskEffect('risk_factor.iron_folic_acid_supplementation', 'risk_factor.gestational_age.birth_exposure')
            #- MMSEffectOnGestationalAge()
            - DeliveryFacility()
            - InterventionAccess('cpap')
            - InterventionAccess('antibiotics')
            - InterventionAccess('probiotics')        
            - InterventionAccess('azithromycin')
            - InterventionAccess('misoprostol')
            - ACSAccess()
            - PostpartumDepression()
            #- HemoglobinRiskEffect('risk_factor.hemoglobin', 'cause.maternal_hemorrhage.incidence_risk')
            #- HemoglobinRiskEffect('risk_factor.hemoglobin', 'cause.maternal_sepsis_and_other_maternal_infections.incidence_risk')
            - CorrelatedPropensities()
            #- AnemiaScreening()
            # Observers 
            #- ANCHemoglobinObserver()
            - ANCOtherObserver()
            - BirthObserver()
            - MaternalDisordersBurdenObserver()
            - NeonatalBurdenObserver()
            - NeonatalCauseRelativeRiskObserver()
            - InterventionObserver('cpap')
            - InterventionObserver('antibiotics')
            - InterventionObserver('probiotics')
            - InterventionObserver('azithromycin')
            - InterventionObserver('misoprostol')
            - PostpartumDepressionObserver()
            - NeonatalACMRiskObserver()
            - NeonatalCSMRiskObserver()
            - ImpossibleNeonatalCSMRiskObserver()

configuration:
    input_data:
        input_draw_number: 60
        artifact_path: "/mnt/team/simulation_science/pub/models/vivarium_gates_mncnh/artifacts/model20.0.2/ethiopia.hdf"
    interpolation:
        order: 0
        extrapolate: True
    randomness:
        map_size: 1_000_000
        key_columns: ['entrance_time', 'age']
        random_seed: 0
        rate_conversion_type: 'exponential'
    time:
        start:
            year: 2025
            month: 1
            day: 1 
        simulation_events: 
            - 'first_trimester_anc'
            - 'delivery_facility'
            - 'azithromycin_access'
            - 'misoprostol_access'
            - 'cpap_access'
            - 'acs_access'
            - 'antibiotics_access'
            - 'probiotics_access'
            - 'maternal_obstructed_labor_and_uterine_rupture'
            - 'maternal_hemorrhage'
            - 'maternal_sepsis_and_other_maternal_infections'
            - 'mortality'
            - 'early_neonatal_mortality'
            - 'late_neonatal_mortality'
            - 'postpartum_depression'

    population:
        population_size: 20_000
        initialization_age_min: 10
        initialization_age_max: 54
        include_sex: "Female"
    
    stratification:
        anc_hemoglobin:
            include:
                - 'age_group'
                - 'pregnancy_outcome'
                - 'anc_coverage'
                - 'preterm_birth'
                - 'oral_iron_coverage'
                - 'true_hemoglobin_exposure'
                - 'tested_hemoglobin_exposure'
                - 'ferritin_status'
        anc_other:
            include:
                - 'age_group'
                - 'pregnancy_outcome'
                #- 'anc_coverage'
                #- 'ultrasound_type'
                - 'delivery_facility_type'
                - 'preterm_birth'
                - 'believed_preterm'
                - 'acs_eligibility'
                - 'azithromycin_availability'
                - 'misoprostol_availability'
        birth:
            include:
                - 'child_sex'
                - 'delivery_facility_type'
                - 'pregnancy_outcome'
                - 'antibiotics_availability'
                - 'probiotics_availability'
                - 'cpap_availability'
                - 'acs_availability'
                - 'acs_eligibility'
        maternal_disorders_burden:
            include:
                - 'age_group'
                - 'delivery_facility_type'
                - 'pregnancy_outcome'
                - 'azithromycin_availability'
                - 'misoprostol_availability'
                #- 'true_hemoglobin_exposure'
                #- 'oral_iron_coverage'
        neonatal_burden:
            include:
                - 'child_sex'
                - 'child_age_group'
                - 'delivery_facility_type'
                - 'cpap_availability'
                - 'antibiotics_availability'
                - 'probiotics_availability'
                - 'acs_availability'
                - 'acs_eligibility'
                - 'preterm_birth'
        neonatal_cause_relative_risk:
            include:
                - 'child_age_group'
                - 'child_sex'
        intervention_cpap:
            include:
                - 'delivery_facility_type'
        intervention_antibiotics:
            include:
                - 'delivery_facility_type'
        intervention_probiotics: 
            include:
                - 'delivery_facility_type'
                - 'preterm_birth'
        intervention_azithromycin:
            include:
                - 'age_group'
                - 'delivery_facility_type'
        intervention_misoprostol:
            include:
                - 'age_group'
                - 'delivery_facility_type'
        postpartum_depression:
            include:
                - 'age_group'
                - 'delivery_facility_type'
                - 'pregnancy_outcome'
                - 'azithromycin_availability'
                - 'misoprostol_availability'
        neonatal_acm_risk:
            include:
                - 'child_sex'
                - 'child_age_group'
                - 'delivery_facility_type'
                - 'cpap_availability'
                - 'antibiotics_availability'
                - 'probiotics_availability'
                - 'acs_availability'
                - 'acs_eligibility'
                - 'preterm_birth'
        neonatal_csm_risk:
            include:
                - 'child_sex'
                - 'child_age_group'
                - 'delivery_facility_type'
                - 'cpap_availability'
                - 'antibiotics_availability'
                - 'probiotics_availability'
                - 'acs_availability'
                - 'acs_eligibility'
                - 'preterm_birth'
        impossible_neonatal_csm_risk:
            include:
                - 'child_sex'
                - 'child_age_group'
                - 'delivery_facility_type'
                - 'cpap_availability'
                - 'antibiotics_availability'
                - 'probiotics_availability'
                - 'acs_availability'
                - 'acs_eligibility'
                - 'preterm_birth'
    correlated_propensity_components:
        - 'antenatal_care'
        - 'delivery_facility'
        - 'risk_factor.low_birth_weight_and_short_gestation'
    propensity_ordering:
        antenatal_care:
            - 'none'
            - 'later_pregnancy_only'
            - 'first_trimester_only'
            - 'first_trimester_and_later_pregnancy'

    intervention:
        scenario:
            'baseline'<|MERGE_RESOLUTION|>--- conflicted
+++ resolved
@@ -11,15 +11,9 @@
             - AgelessPopulation("population.scaling_factor")
             - Pregnancy()
             - ResultsStratifier()
-<<<<<<< HEAD
-            - AntenatalCare()
-            # TODO: remove once MIC-6596 has been implemented
-            - StatedGestationalAge()
-=======
             - ANCAttendance()
             # TODO: update once MIC-6596 has been implemented
             - Ultrasound()
->>>>>>> 68bd7b3a
             - MaternalDisorder("maternal_obstructed_labor_and_uterine_rupture")
             - MaternalDisorder("maternal_hemorrhage")
             - MaternalDisorder("maternal_sepsis_and_other_maternal_infections")
