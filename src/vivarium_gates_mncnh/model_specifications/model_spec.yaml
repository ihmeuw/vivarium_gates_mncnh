plugins:
    required:
        clock:
            controller: vivarium_gates_mncnh.plugins.time.EventClock
            builder_interface: vivarium_gates_mncnh.plugins.time.TimeInterface

components:
    # vivarium_public_health:
    #     risks:
    #         - LBWSGRisk()

    vivarium_gates_mncnh:
        components:
            - AgelessPopulation("population.scaling_factor")
            - Pregnancy()
<<<<<<< HEAD
            - ChildrenBirthExposure()
=======
            - Intrapartum()
>>>>>>> 23b72a4a
            - ResultsStratifier()
            - BirthObserver()
            - AntenatalCare()
            - MaternalDisorder("maternal_obstructed_labor_and_uterine_rupture")
            - MaternalDisorder("maternal_hemorrhage")
            - MaternalDisorder("maternal_sepsis_and_other_maternal_infections")
            - MaternalDisordersBurden()
            - LBWSGRisk()
            - LBWSGRiskEffect('cause.all_causes.cause_specific_mortality_rate')
            - LBWSGRiskEffect('cause.neonatal_sepsis_and_other_neonatal_infections.cause_specific_mortality_rate')
            - LBWSGRiskEffect('cause.neonatal_preterm_birth_with_rds.cause_specific_mortality_rate')
            - LBWSGRiskEffect('cause.neonatal_preterm_birth_without_rds.cause_specific_mortality_rate')
            - LBWSGRiskEffect('cause.neonatal_encephalopathy_due_to_birth_asphyxia_and_trauma.cause_specific_mortality_rate')
            - PretermBirth('neonatal_preterm_birth_with_rds')
            - PretermBirth('neonatal_preterm_birth_without_rds')
            - NeonatalCause('neonatal_sepsis_and_other_neonatal_infections')
            - NeonatalCause('neonatal_encephalopathy_due_to_birth_asphyxia_and_trauma')
            - NeonatalMortality()
            - NoCPAPRisk()
            # Add model observers below here
            - ANCObserver()
            - MaternalDisordersBurdenObserver()
            - NeonatalBurdenObserver()
            - NeonatalCauseRelativeRiskObserver()

configuration:
    input_data:
        input_draw_number: 0
        artifact_path: "/mnt/team/simulation_science/pub/models/vivarium_gates_mncnh/artifacts/cpap/ethiopia.hdf"
    interpolation:
        order: 0
        extrapolate: True
    randomness:
        map_size: 1_000_000
        key_columns: ['entrance_time', 'age']
        random_seed: 0
    time:
        start:
            year: 2025
            month: 1
            day: 1
        simulation_events: 
            - 'pregnancy'
            - 'intrapartum'
            - 'maternal_obstructed_labor_and_uterine_rupture'
            - 'maternal_hemorrhage'
            - 'maternal_sepsis_and_other_maternal_infections'
            - 'mortality'
            # - 'neonatal'
            - 'early_neonatal_mortality'
            - 'late_neonatal_mortality'

    population:
        population_size: 20_000
        initialization_age_min: 10
        initialization_age_max: 54
        include_sex: "Female"
    
    stratification:
        default:
            - 'age_group'<|MERGE_RESOLUTION|>--- conflicted
+++ resolved
@@ -13,11 +13,8 @@
         components:
             - AgelessPopulation("population.scaling_factor")
             - Pregnancy()
-<<<<<<< HEAD
             - ChildrenBirthExposure()
-=======
             - Intrapartum()
->>>>>>> 23b72a4a
             - ResultsStratifier()
             - BirthObserver()
             - AntenatalCare()
