--- conflicted
+++ resolved
@@ -15,11 +15,8 @@
             - MaternalDisorder("maternal_obstructed_labor_and_uterine_rupture")
             - MaternalDisorder("maternal_hemorrhage")
             - MaternalDisorder("maternal_sepsis_and_other_maternal_infections")
-<<<<<<< HEAD
             - ResidualMaternalDisorders()
-=======
             - AbortionMiscarriageEctopicPregnancy()
->>>>>>> 0d2a1f5e
             - MaternalDisordersBurden()
             - LBWSGRisk()
             - LBWSGRiskEffect('cause.all_causes.all_cause_mortality_risk')
@@ -102,11 +99,8 @@
             - 'maternal_obstructed_labor_and_uterine_rupture'
             - 'maternal_hemorrhage'
             - 'maternal_sepsis_and_other_maternal_infections'
-<<<<<<< HEAD
             - 'residual_maternal_disorders'
-=======
             - 'abortion_miscarriage_ectopic_pregnancy'
->>>>>>> 0d2a1f5e
             - 'mortality'
             - 'early_neonatal_mortality'
             - 'late_neonatal_mortality'
