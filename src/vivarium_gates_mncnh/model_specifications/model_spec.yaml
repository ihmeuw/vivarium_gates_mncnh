--- conflicted
+++ resolved
@@ -32,14 +32,6 @@
             - InterventionRiskEffect('probiotics')
             - InterventionRiskEffect('azithromycin')
             - InterventionRiskEffect('misoprostol')
-<<<<<<< HEAD
-            - OralIronInterventionExposure() # IFA and MMS
-            - OralIronInterventionEffect()
-            - AdditiveRiskEffect('risk_factor.iron_folic_acid_supplementation', 'risk_factor.birth_weight.birth_exposure')
-            - AdditiveRiskEffect('risk_factor.multiple_micronutrient_supplementation', 'risk_factor.birth_weight.birth_exposure')
-            - AdditiveRiskEffect('risk_factor.iron_folic_acid_supplementation', 'risk_factor.gestational_age.birth_exposure')
-            - MMSEffectOnGestationalAge()
-=======
             # HACK: Commenting out oral iron due to known issues, uncomment when LBWSG refactor is complete
             # - OralIronInterventionExposure() # IFA and MMS
             # - OralIronInterventionEffect()
@@ -47,7 +39,6 @@
             # - AdditiveRiskEffect('risk_factor.multiple_micronutrient_supplementation', 'risk_factor.birth_weight.birth_exposure')
             # - AdditiveRiskEffect('risk_factor.iron_folic_acid_supplementation', 'risk_factor.gestational_age.birth_exposure')
             # - MMSEffectOnGestationalAge()
->>>>>>> ffdf2375
             - DeliveryFacility()
             - InterventionAccess('cpap')
             - InterventionAccess('antibiotics')
@@ -79,13 +70,8 @@
 
 configuration:
     input_data:
-<<<<<<< HEAD
-        input_draw_number: 0
-        artifact_path: "/mnt/team/simulation_science/pub/models/vivarium_gates_mncnh/artifacts/model20.0/ethiopia.hdf"
-=======
         input_draw_number: 60
         artifact_path: "/mnt/team/simulation_science/pub/models/vivarium_gates_mncnh/artifacts/model20.0.2/ethiopia.hdf"
->>>>>>> ffdf2375
     interpolation:
         order: 0
         extrapolate: True
@@ -129,13 +115,8 @@
                 - 'pregnancy_outcome'
                 - 'anc_coverage'
                 - 'preterm_birth'
-<<<<<<< HEAD
-                - 'ifa_coverage'
-                - 'mms_coverage'
-=======
                 # HACK: Commenting out oral iron due to known issues, uncomment when LBWSG refactor is complete
                 # - 'oral_iron_coverage'
->>>>>>> ffdf2375
                 - 'true_hemoglobin_exposure'
                 - 'tested_hemoglobin_exposure'
                 - 'ferritin_status'
