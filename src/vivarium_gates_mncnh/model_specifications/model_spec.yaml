--- conflicted
+++ resolved
@@ -34,9 +34,9 @@
             - InterventionRiskEffect('probiotics')
             - InterventionRiskEffect('azithromycin')
             - InterventionRiskEffect('misoprostol')
+            - OralIronInterventionExposure() # IFA and MMS
+            - OralIronInterventionEffect()
             # HACK: Commenting out oral iron due to known issues, uncomment when LBWSG refactor is complete
-            # - OralIronInterventionExposure() # IFA and MMS
-            # - OralIronInterventionEffect()
             # - AdditiveRiskEffect('risk_factor.iron_folic_acid_supplementation', 'risk_factor.birth_weight.birth_exposure')
             # - AdditiveRiskEffect('risk_factor.multiple_micronutrient_supplementation', 'risk_factor.birth_weight.birth_exposure')
             # - AdditiveRiskEffect('risk_factor.iron_folic_acid_supplementation', 'risk_factor.gestational_age.birth_exposure')
@@ -73,11 +73,7 @@
 configuration:
     input_data:
         input_draw_number: 60
-<<<<<<< HEAD
         artifact_path: "/mnt/team/simulation_science/pub/models/vivarium_gates_mncnh/artifacts/model21.0/ethiopia.hdf"
-=======
-        artifact_path: "/mnt/team/simulation_science/pub/models/vivarium_gates_mncnh/artifacts/model20.1.1/ethiopia.hdf"
->>>>>>> e0f86e51
     interpolation:
         order: 0
         extrapolate: True
@@ -124,15 +120,9 @@
                 - 'pregnancy_outcome'
                 - 'anc_coverage'
                 - 'preterm_birth'
-<<<<<<< HEAD
                 - 'oral_iron_coverage'
                 # TODO: include in MIC-6623
                 #- 'true_hemoglobin_exposure'
-=======
-                # HACK: Commenting out oral iron due to known issues, uncomment when LBWSG refactor is complete
-                # - 'oral_iron_coverage'
-                - 'true_hemoglobin_exposure'
->>>>>>> e0f86e51
                 - 'tested_hemoglobin_exposure'
                 - 'ferritin_status'
                 - 'preterm_birth'
@@ -167,12 +157,6 @@
                 - 'pregnancy_outcome'
                 - 'azithromycin_availability'
                 - 'misoprostol_availability'
-<<<<<<< HEAD
-=======
-                - 'true_hemoglobin_exposure'
-                # HACK: Commenting out oral iron due to known issues, uncomment when LBWSG refactor is complete
-                # - 'oral_iron_coverage'
->>>>>>> e0f86e51
         neonatal_burden:
             include:
                 - 'child_sex'
