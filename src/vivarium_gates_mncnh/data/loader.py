--- conflicted
+++ resolved
@@ -1375,16 +1375,7 @@
     ]
     hemoglobin_data = hemoglobin_data.set_index(index_cols)
 
-<<<<<<< HEAD
     return hemoglobin_data
-=======
-    # Expand draw columns from 0-249 to 0-499 by repeating 2 times
-    expanded_draws_df = utilities.expand_draw_columns(
-        hemoglobin_data, num_draws=250, num_repeats=2
-    )
-
-    return expanded_draws_df
->>>>>>> 07be7990
 
 
 def load_hemoglobin_paf(
