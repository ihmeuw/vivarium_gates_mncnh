import os

import numpy as np
import pandas as pd
import scipy
from vivarium import Artifact, InteractiveContext

from vivarium_gates_mncnh.constants import metadata

"""
This code is intended to read in the effects of hemoglobin on stillbirth, birth weight
and gestational age outcomes as estimated from the IHME Hemoglobin team and 
prepare them for use in our simulation.

Specifically, this code:
- Standardizes the RR exposure levels to be 1,000 equal increments between 40 and 150 g/L
- Reorders the draws for GA and BW effects in order of magnitude of risk at the 40 g/L hemoglobin 
  level (which is the lowest hemoglobin exposure included in the risk effect estimation)
    - This is in order to make the individual RR estimates follow logical pairings
    between the effect of hemoglobin on LBWSG and the effect of hemoglobin on 
    neonatal sepsis, which is mediated through the effect of hemoglobin on LBWSG
- Converts the effect of hemoglobin on dichotomous preterm birth and low birth weight
outcomes to continuous shifts in gestational age and birth weight (and saves these values)
- Scales the effect of hemoglobin on stillbirth, gestational age, and birth weight to the effect of
IV iron and saves these values for ultimate use in our simulation

Note that this code is organized to perform a calculation for all modeled locations
for a single draw and therefore can be parallelized by draw.

A note on data inputs for this code: data in the {outcome}_bop_rrs.csv files
were copied from files uploaded to mnt/team/anemia/pub/bop/sim_studies
by Ditha Nanditha in the summer of 2025. There is an associated email correspondence between
Ditha, Ali, Abie, Syl, and Nathaniel for reference.
"""

artifact_directory = (
    "/mnt/team/simulation_science/pub/models/vivarium_gates_mncnh/artifacts/model16.3/"
)
# This code relies on data specific to:
# 1. The LBWSG birth exposure in GBD (using GBD 2021 data in artifact 16.3)
# 2. The hemoglobin risk exposure levels (using GBD 2023 data in artifact 16.3)
# Therefore, it will need to be re-run if either of these are updated


def load_bop_rrs(outcome):
    """Load burden of proof hemoglobin estimates for specified outcome"""
    rrs = pd.read_csv(f"{outcome}_bop_rrs.csv")
    rrs = rrs.set_index("risk")
    rrs = np.exp(
        rrs
    ).reset_index()  # convert beta coefficients to relative risks by exponentiating
    rrs["outcome"] = outcome
    return rrs


def get_gbd_exposure_levels():
    """Loads the 1,000 exposure estimates used in GBD for the maternal disorders outcomes."""
    art = Artifact(artifact_directory + "ethiopia.hdf")
    rrs = art.load("risk_factor.hemoglobin.relative_risk").reset_index()
    exposure_levels = rrs.parameter.unique()
    assert (
        len(exposure_levels) == 1000
    ), f"Expected 1000 unique exposure levels across age groups and causes, but got {len(rrs.exposure.unique())}"
    return exposure_levels


def convert_rrs_to_gbd_exposure(rrs, exposure_levels):
    """Using linear interpolation, make a new dataframe with relative risks specific to the exposure levels used in GBD
    rather than the exposure levels output from the outcome-specific burden of proof models."""
    from scipy.interpolate import interp1d

    x_new = exposure_levels
    rrs_interp = pd.DataFrame({"risk": x_new})
    x_old = rrs["risk"].values
    for col in rrs.columns:
        if col.startswith("draw_"):
            y = rrs[col].values
            f = interp1d(
                x_old, y, kind="linear", bounds_error=False, fill_value=(y[0], y[-1])
            )
            rrs_interp[col] = f(x_new)
    return rrs_interp


def transform_and_reorder_rrs(rrs, exposure_levels):
    """Make relative risks specific to TMREL value of 120 and reorder draws by magnitude of risk at the lowest exposure level."""
    tmrel = exposure_levels[len([x for x in exposure_levels if x < 120])]
    assert (
        tmrel.round(0) == 120
    ), f"Expected preterm birth tmrel to be 120 g/L, but got {tmrel}"
    tmrel_data = rrs.loc[rrs.risk == tmrel]
    # rescale to be relative to tmrel of 120 g/L
    rrs = (
        rrs.set_index(["outcome", "risk"])
        / tmrel_data.set_index("outcome").drop(columns="risk")
    ).reset_index()
    # reorder draws by magnitude of risk at the lowest exposure level
    rrs = (
        rrs.set_index(["outcome", "risk"])
        .rename_axis("draw", axis="columns")
        .stack()
        .rename("value")
        .reset_index()
    )
    assert (
        exposure_levels[0] == 40
    ), "Expected lowest exposure level equal to 40 g/L, but got something else"
    order = rrs.loc[rrs.risk == exposure_levels[0]]
    order = order.sort_values(by="value")
    order["order"] = np.arange(len(order))
    order["ranked_draw"] = "draw_" + order.order.astype(str)
    rrs = (
        rrs.merge(order[["draw", "ranked_draw"]], on="draw")
        .drop(columns="draw")
        .rename(columns={"ranked_draw": "draw"})
    )
    rrs = rrs.set_index(["outcome", "risk", "draw"]).unstack("draw")  # .reset_index()
    rrs.columns = rrs.columns.droplevel()
    rrs = rrs.reset_index()
    return rrs


def load_prepped_rrs(outcome):
    """Load relative risks of hemoglobin on specific outcome that are:
    - rescaled to a tmrel of 120 g/L,
    - interpolated to the exposure levels used in GBD,
    - reordered by magnitude of risk at the lowest exposure level,
    - and scale up to 500 draws by duplicating existing draws."""
    rrs = load_bop_rrs(outcome)
    exposure_levels = get_gbd_exposure_levels()
    rrs = convert_rrs_to_gbd_exposure(rrs, exposure_levels)
    rrs["outcome"] = outcome
    rrs = transform_and_reorder_rrs(rrs, exposure_levels)
    rrs_copy = rrs.copy().set_index([x for x in rrs.columns if "draw" not in x])
    assert len(rrs_copy.columns) == 250, f"Expected 250 draws but got {len(rrs_copy.columns)}"
    rrs_copy.columns = [int(col.replace("draw_", "")) for col in rrs_copy.columns]
    rrs_copy.columns = [f"draw_{i + 250}" for i in rrs_copy.columns]
    rrs = rrs.merge(rrs_copy.reset_index(), on=[x for x in rrs.columns if "draw" not in x])
    return rrs


def get_lbwsg_metadata():
    """Loads metadata (birth weight and gestational age start/end values) for low birth weight and short gestation exposure categories.
    Note that this function does not return any actual exposure data.

    todo: this code could be improved by using the 'risk_factor.low_birth_weight_and_short_gestation.categories'
    key only (and not the 'risk_factor.low_birth_weight_and_short_gestation.exposure' key) to achieve the purpose
    of this method.
    """
    # there are hard-coded location/sex/draw values here, but these are not used in actual data generation
    # note: the LBWSG exposure categories are the same across locations/sex/draw/ages in GBD, so the
    # values used here are arbitrary
    art = Artifact(artifact_directory + "ethiopia.hdf")
    art_exposure = art.load(f"risk_factor.low_birth_weight_and_short_gestation.exposure")[
        "draw_0"
    ].reset_index()
    art_exposure = art_exposure.loc[
        (art_exposure.sex_of_child == "Male") & (art_exposure.child_age_start == 0)
    ][["parameter"]]
    art_cats = art.load(f"risk_factor.low_birth_weight_and_short_gestation.categories")
    art_exposure["bw_start"] = np.nan
    art_exposure["bw_end"] = np.nan
    art_exposure["ga_start"] = np.nan
    art_exposure["ga_end"] = np.nan
    for i in art_exposure.index:
        art_exposure["bw_start"][i] = (
            art_cats[art_exposure.parameter[i]].split("wks, [")[1].split(",")[0]
        )
        art_exposure["bw_end"][i] = (
            art_cats[art_exposure.parameter[i]]
            .split("wks, [")[1]
            .split(", ")[1]
            .split(")")[0]
        )
        art_exposure["ga_start"][i] = (
            art_cats[art_exposure.parameter[i]].split("- [")[1].split(", ")[0]
        )
        art_exposure["ga_end"][i] = (
            art_cats[art_exposure.parameter[i]]
            .split("- [")[1]
            .split(") wks")[0]
            .split(", ")[1]
        )
    art_exposure["ga_end"] = np.where(
        art_exposure.ga_end == "42+] wks", "42", art_exposure.ga_end
    )
    art_exposure["bw_end"] = np.where(
        art_exposure.bw_end == "9999] g", 1000, art_exposure.bw_end
    )
    for col in ["ga_end", "ga_start", "bw_end", "bw_start"]:
        art_exposure[f"{col}"] = art_exposure[f"{col}"].astype(int)
    return art_exposure


def get_lbwsg_birth_exposure(location):
    # this will return birth exposure data data for both sexes and all draws for the specified location
    # it will also include metadata for the exposure categories (GA/BW start/end values)
    art = Artifact(artifact_directory + location + ".hdf")
    exp = art.load(
        "risk_factor.low_birth_weight_and_short_gestation.birth_exposure"
    ).reset_index()
    art_exposure = get_lbwsg_metadata()
    exp = exp.merge(art_exposure, on="parameter")
    exp = (
        exp.set_index([x for x in exp.columns if "draw" not in x])
        .rename_axis("draw", axis="columns")
        .stack()
        .rename("exposure")
        .reset_index()
        .rename(columns={"sex_of_child": "sex"})
    )
    exp["location"] = location
    return exp


def calculate_shift_from_rr(exp_data, rr_data, location, outcome, sex, draw, exposure_level):
    """Calculates the shift in gestational age or birth weight exposure needed to achieve a target relative risk."""

    def shift_optimization(shift):
        exp_exp = (exp_sub + shift).reset_index()
        exp_exp["frac_exposed"] = np.where(
            exp_exp[f"{column_filter}_end"] <= threshold,
            1,
            np.where(
                exp_exp[f"{column_filter}_start"] >= threshold,
                0,
                (
                    (threshold - exp_exp[f"{column_filter}_start"])
                    / (exp_exp[f"{column_filter}_end"] - exp_exp[f"{column_filter}_start"])
                ),
            ),
        )
        exp_exposed_prevalence = (exp_exp.exposure * exp_exp.frac_exposed).sum()
        rr = exp_exposed_prevalence / tmrel_exposure_prevalence
        return np.abs(rr - rr_target)

    # define outcome-specific parameters
    column_filter = "ga" if outcome == "ptb" else "bw"
    threshold = 37 if outcome == "ptb" else 2500
    bounds = (-5, 3) if outcome == "ptb" else (-3000, 2500)

    exp_sub = exp_data.loc[(exp_data.sex == sex) & (exp_data.draw == draw)].set_index(
        [x for x in exp_data.columns if column_filter not in x]
    )
    exp_tmrel = exp_sub.reset_index()
    rr_target = rr_data.loc[(rr_data.exposure == exposure_level)][draw].iloc[0]
    exp_tmrel["frac_exposed"] = np.where(
        exp_tmrel[f"{column_filter}_end"] <= threshold,
        1,
        np.where(
            exp_tmrel[f"{column_filter}_start"] >= threshold,
            0,
            (
                (threshold - exp_tmrel[f"{column_filter}_start"])
                / (exp_tmrel[f"{column_filter}_end"] - exp_tmrel[f"{column_filter}_start"])
            ),
        ),
    )
    tmrel_exposure_prevalence = (exp_tmrel.exposure * exp_tmrel.frac_exposed).sum()

    return scipy.optimize.minimize_scalar(
        shift_optimization, bounds=bounds, method="bounded"
    )["x"]


def get_lbwsg_shifts(draw):
    """For a single draw across all locations and sexes, returns GA and BW shifts for all hemoglobin exposure levels"""
    ptb_rrs = load_prepped_rrs("ptb").rename(columns={"risk": "exposure"})[["exposure", draw]]
    lbw_rrs = load_prepped_rrs("lbw").rename(columns={"risk": "exposure"})[["exposure", draw]]
    assert np.all(
        ptb_rrs.exposure.unique() == lbw_rrs.exposure.unique()
    ), "Hemoglobin risk exposure values are different between PTB and LBW outcomes"
    exposure_levels = ptb_rrs.exposure.unique()

    results = pd.DataFrame()
    for location in [location.lower() for location in metadata.LOCATIONS]:
        exp = get_lbwsg_birth_exposure(location)
        exp = exp.loc[exp.draw == draw]
        for sex in ["Male", "Female"]:
            ga_shifts = []
            bw_shifts = []
            for exposure_level in exposure_levels:
                ga_shifts.append(
                    calculate_shift_from_rr(
                        exp_data=exp,
                        rr_data=ptb_rrs,
                        location=location,
                        outcome="ptb",
                        sex=sex,
                        draw=draw,
                        exposure_level=exposure_level,
                    )
                )
                bw_shifts.append(
                    calculate_shift_from_rr(
                        exp_data=exp,
                        rr_data=lbw_rrs,
                        location=location,
                        outcome="lbw",
                        sex=sex,
                        draw=draw,
                        exposure_level=exposure_level,
                    )
                )
            temp_ga = pd.DataFrame(
                {
                    "location": location,
                    "sex": sex,
                    "draw": draw,
                    "exposure": exposure_levels,
                    "value": ga_shifts,
                    "outcome": "gestational_age",
                }
            )
            temp_bw = pd.DataFrame(
                {
                    "location": location,
                    "sex": sex,
                    "draw": draw,
                    "exposure": exposure_levels,
                    "value": bw_shifts,
                    "outcome": "birth_weight",
                }
            )
            results = pd.concat([results, temp_ga, temp_bw], ignore_index=True)
    return results


<<<<<<< HEAD
def load_iv_iron_mean_difference(draw):
    # TODO: replace this with an artifact version so that the provenance is more clear
    """Load mean difference in hemoglobin due to IV iron intervention for all locations"""
    from vivarium_gates_mncnh.data.loader import load_iv_iron_hemoglobin_effect_size
=======
def load_iv_iron_effect_size_single_location(location, draw):
    art = Artifact(artifact_directory + location + ".hdf")
    data = art.load("intervention.iv_iron.hemoglobin_effect_size")[draw]
    return data.values[0]
>>>>>>> 1e87e560


def load_iv_iron_mean_difference(draw):
    locations = [location.lower() for location in metadata.LOCATIONS]
    df = pd.DataFrame(
        {
            "location": locations,
            "iv_iron_md": [
                load_iv_iron_effect_size_single_location(location, draw)
                for location in locations
            ],
        }
    )
    return df


def run_exposure_level_tests(data):
    exposure_levels = sorted(data.exposure.unique().tolist())
    assert np.all(
        exposure_levels[i] < exposure_levels[i + 1] for i in range(len(exposure_levels) - 1)
    ), "exposure levels not sorted in ascending order"
    if data.outcome.values[0] == "stillbirth":
        for draw in data.draw.unique():
            for location in data.location.unique():
                assert np.all(
                    data.loc[
                        (data.draw == draw) & (data.location == location)
                    ].exposure.values
                    == exposure_levels
                ), "Inconsistencies in exposure level values and/or orders"
    else:
        for location in data.location.unique():
            for sex in data.sex.unique():
                for outcome in data.outcome.unique():
                    assert np.all(
                        data.loc[
                            (data.location == location)
                            & (data.sex == sex)
                            & (data.outcome == outcome)
                        ].exposure.values
                        == exposure_levels
                    ), "Inconsistencies in exposure level values and/or orders"
    assert np.allclose(
        exposure_levels,
        np.linspace(
            exposure_levels[0],
            exposure_levels[len(exposure_levels) - 1],
            num=len(exposure_levels),
        ),
    ), "Exposure levels are not evenly spaced"


def scale_effects_to_iv_iron(data):
    """Scales hemoglobin effects on stillbirth or GA and BW (relative to the hemoglobin TMREL) to the effect size of IV iron.

    Note that the data that gets passed to this function either contains:
    - dataframe with stillbirth relative risks by hemoglobin exposure level for all locations and a single draw (not sex-specific), or
    - dataframe with GA and BW shifts by hemoglobin exposure level for all locations and sexes for a single draw

    """
    assert len(data.draw.unique()) == 1, "Data should only contain a single draw"
    draw = data.draw.unique()[0]
    iv_iron_md = load_iv_iron_mean_difference(draw)
    exposure_levels = sorted(data.exposure.unique().tolist())
    data = data.sort_values(
        by=[x for x in data.columns if x not in ["exposure", "value"]] + ["exposure"]
    )
    run_exposure_level_tests(data)  # run tests before adding additional exposure levels

    exposure_increment = exposure_levels[1] - exposure_levels[0]
    iv_iron_exposure_increment = (
        round(iv_iron_md.set_index("location") / exposure_increment, 0)
    ).astype(int)

    # add rows to dataframe so that there are enough exposure levels to shift by the max iv_iron_exposure_increment
    # we assume that the effect at these new exposure levels (of hemoglobin on BW, GA, or stillbirth outcome)
    # is the same as the effect at the highest existing exposure level
    start_val = exposure_levels[len(exposure_levels) - 1] + exposure_increment
    stop_val = start_val + iv_iron_exposure_increment.iv_iron_md.max() * exposure_increment
    extra_exposure_levels = np.arange(start=start_val, stop=stop_val, step=exposure_increment)
    data_extra = pd.DataFrame()
    for location in data.location.unique():
        if data.outcome.values[0] == "stillbirth":
            temp = pd.DataFrame()
            temp["exposure"] = extra_exposure_levels
            temp["location"] = location
            temp["outcome"] = "stillbirth"
            temp["value"] = data.loc[
                (data.location == location)
                & (data.exposure == exposure_levels[len(exposure_levels) - 1])
            ].value.values[0]
            data_extra = pd.concat([data_extra, temp], ignore_index=True)
        else:
            for sex in data.sex.unique():
                for outcome in data.outcome.unique():
                    temp = pd.DataFrame()
                    temp["exposure"] = extra_exposure_levels
                    temp["location"] = location
                    temp["sex"] = sex
                    temp["outcome"] = outcome
                    temp["value"] = data.loc[
                        (data.location == location)
                        & (data.sex == sex)
                        & (data.outcome == outcome)
                        & (data.exposure == exposure_levels[len(exposure_levels) - 1])
                    ].value.values[0]
                    data_extra = pd.concat([data_extra, temp], ignore_index=True)
    data_extra["draw"] = draw
    data = pd.concat([data, data_extra], ignore_index=True)
    data = data.sort_values(
        by=[x for x in data.columns if x not in ["exposure", "value"]] + ["exposure"]
    )
    run_exposure_level_tests(data)  # run tests after adding additional exposure levels

    result = pd.DataFrame()
    for location in data.location.unique():
        location_data = data[data.location == location]
        location_shift = iv_iron_exposure_increment.loc[location, "iv_iron_md"]
        if data.outcome.values[0] == "stillbirth":
            location_data["value"] = (
                location_data["value"].shift(-location_shift) / location_data["value"]
            )
        else:
            location_data["value"] = (
                location_data["value"].shift(-location_shift) - location_data["value"]
            )
        result = pd.concat([result, location_data], ignore_index=True)
    return result.loc[
        result.exposure <= exposure_levels[len(exposure_levels) - 1]
    ]  # return only original exposure levels


def calculate_and_save_lbwsg_shifts(results_directory, draw):
    assert os.path.exists(
        results_directory + "lbwsg_shifts/"
    ), f"Results directory {results_directory + 'lbwsg_shifts/'} does not exist"
    lbwsg_shifts = get_lbwsg_shifts(draw)
    lbwsg_shifts.to_csv(results_directory + "lbwsg_shifts/" + draw + ".csv", index=False)


def calculate_and_save_iv_iron_lbwsg_shifts(results_directory, draw):
    # note that this function takes about 10-15 minutes to run for a single draw
    assert os.path.exists(
        results_directory + "lbwsg_shifts/"
    ), f"Results directory {results_directory + 'lbwsg_shifts/'} does not exist"
    assert os.path.exists(
        results_directory + "iv_iron_lbwsg_shifts/"
    ), f"Results directory {results_directory + 'iv_iron_lbwsg_shifts/'} does not exist"
    if f"{draw}.csv" not in os.listdir(results_directory + "lbwsg_shifts/"):
        calculate_and_save_lbwsg_shifts(results_directory, draw)
    lbwsg_shifts = pd.read_csv(results_directory + "lbwsg_shifts/" + draw + ".csv")
    iv_iron_shifts = scale_effects_to_iv_iron(lbwsg_shifts)
    iv_iron_shifts.to_csv(
        results_directory + "iv_iron_lbwsg_shifts/" + draw + ".csv", index=False
    )


def calculate_iv_iron_stillbirth_effects():
    """Calculates relative risk of IV iron on stillbirth specific to
    hemoglobin exposure level. Depends on effect size and threshold of
    IV iron intervention and hemoglobin team's estimates of hemoglobin's
    effect on stillbirth. Calculates all draws at once and is not
    sex or age specific."""
    # takes about 7 minutes to run
    bop_rrs = load_bop_rrs("stillbirth").sort_values(by="risk")
    exposure_levels = sorted(get_gbd_exposure_levels())
    rrs = convert_rrs_to_gbd_exposure(bop_rrs, exposure_levels)
    rrs_prepped = rrs.rename(columns={"risk": "exposure"}).set_index("exposure")
    rrs_prepped = (
        rrs_prepped.stack().reset_index().rename(columns={"level_1": "draw", 0: "value"})
    )
    rrs_prepped["outcome"] = "stillbirth"
    rrs_prepped = pd.concat(
        [rrs_prepped.assign(location=location) for location in metadata.LOCATIONS],
        ignore_index=True,
    )
    rrs_prepped["location"] = rrs_prepped.location.str.lower()

    effects = pd.concat(
        [
            scale_effects_to_iv_iron(rrs_prepped.loc[rrs_prepped.draw == draw])
            for draw in rrs_prepped.draw.unique()
        ],
        ignore_index=True,
    )
    effects = effects.pivot_table(
        index=["location", "exposure"], values="value", columns="draw"
    ).reset_index()
    effects.to_csv("iv_iron_stillbirth_rrs.csv")
    return effects<|MERGE_RESOLUTION|>--- conflicted
+++ resolved
@@ -326,17 +326,10 @@
     return results
 
 
-<<<<<<< HEAD
-def load_iv_iron_mean_difference(draw):
-    # TODO: replace this with an artifact version so that the provenance is more clear
-    """Load mean difference in hemoglobin due to IV iron intervention for all locations"""
-    from vivarium_gates_mncnh.data.loader import load_iv_iron_hemoglobin_effect_size
-=======
 def load_iv_iron_effect_size_single_location(location, draw):
     art = Artifact(artifact_directory + location + ".hdf")
     data = art.load("intervention.iv_iron.hemoglobin_effect_size")[draw]
     return data.values[0]
->>>>>>> 1e87e560
 
 
 def load_iv_iron_mean_difference(draw):
