--- conflicted
+++ resolved
@@ -75,13 +75,9 @@
     for col in rrs.columns:
         if col.startswith("draw_"):
             y = rrs[col].values
-<<<<<<< HEAD
-            f = interp1d(risk, y, kind="linear", bounds_error=False, fill_value=(y[0], y[-1]))
-=======
             f = interp1d(
                 x_old, y, kind="linear", bounds_error=False, fill_value="extrapolate"
             )
->>>>>>> bc538aef
             rrs_interp[col] = f(x_new)
     return rrs_interp
 
