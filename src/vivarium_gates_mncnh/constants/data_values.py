from datetime import datetime
from typing import NamedTuple

from vivarium_gates_mncnh.constants.data_keys import (
    FACILITY_CHOICE,
    IFA_SUPPLEMENTATION,
    MMN_SUPPLEMENTATION,
    NO_ANTIBIOTICS_RISK,
    NO_AZITHROMYCIN_RISK,
    NO_CPAP_RISK,
    ORAL_IRON,
)
from vivarium_gates_mncnh.utilities import (
    get_lognorm_from_quantiles,
    get_norm,
    get_truncnorm,
    get_uniform_distribution_from_limits,
)

############################
# Disease Model Parameters #
############################

REMISSION_RATE = 0.1
MEAN_SOJOURN_TIME = 10


##############################
# Screening Model Parameters #
##############################

PROBABILITY_ATTENDING_SCREENING_KEY = "probability_attending_screening"
PROBABILITY_ATTENDING_SCREENING_START_MEAN = 0.25
PROBABILITY_ATTENDING_SCREENING_START_STDDEV = 0.0025
PROBABILITY_ATTENDING_SCREENING_END_MEAN = 0.5
PROBABILITY_ATTENDING_SCREENING_END_STDDEV = 0.005

FIRST_SCREENING_AGE = 21
MID_SCREENING_AGE = 30
LAST_SCREENING_AGE = 65


###################################
# Scale-up Intervention Constants #
###################################
SCALE_UP_START_DT = datetime(2021, 1, 1)
SCALE_UP_END_DT = datetime(2030, 1, 1)
SCREENING_SCALE_UP_GOAL_COVERAGE = 0.50
SCREENING_SCALE_UP_DIFFERENCE = (
    SCREENING_SCALE_UP_GOAL_COVERAGE - PROBABILITY_ATTENDING_SCREENING_START_MEAN
)


##########################
# Constant scalar values #
##########################

# Threshold for children to be considered underweight (in grams)
LOW_BIRTH_WEIGHT_THRESHOLD = 2500

# Ages (in years) for neonatal period
EARLY_NEONATAL_AGE_START = 0.0  # 0 days
LATE_NEONATAL_AGE_START = 0.01917808  # 7 days
LATE_NEONATAL_AGE_END = 0.07671233  # 28 days


class __PregnancyOutcome(NamedTuple):
    PARTIAL_TERM_OUTCOME = "partial_term"
    LIVE_BIRTH_OUTCOME = "live_birth"
    STILLBIRTH_OUTCOME = "stillbirth"
    INVALID_OUTCOME = "invalid"  ## For sex of partial births


PREGNANCY_OUTCOMES = __PregnancyOutcome()


class _Durations(NamedTuple):
    FULL_TERM_DAYS = 40 * 7
    POSTPARTUM_DAYS = 6 * 7
    PARTURITION_DAYS = 1 * 7
    DETECTION_DAYS = 6 * 7
    PARTIAL_TERM_DAYS = 24 * 7
    INTERVENTION_DELAY_DAYS = 8 * 7
    PARTIAL_TERM_LOWER_WEEKS = 6.0
    PARTIAL_TERM_UPPER_WEEKS = 24.0


DURATIONS = _Durations()


INFANT_MALE_PERCENTAGES = {
    "Ethiopia": 0.514271,
    "Nigeria": 0.511785,
    "Pakistan": 0.514583,
}


NUM_DRAWS = 500


class _SimulationEventNames(NamedTuple):
    # Constants for the simulation events. Used for string comparison in components.
    PREGNANCY = "pregnancy"
    DELIVERY_FACILITY = "delivery_facility"
    AZITHROMYCIN_ACCESS = "azithromycin_access"
    MISOPROSTOL_ACCESS = "misoprostol_access"
    CPAP_ACCESS = "cpap_access"
    ACS_ACCESS = "acs_access"
    ANTIBIOTICS_ACCESS = "antibiotics_access"
    PROBIOTICS_ACCESS = "probiotics_access"
    MATERNAL_SEPSIS = "maternal_sepsis_and_other_maternal_infections"
    MATERNAL_HEMORRHAGE = "maternal_hemorrhage"
    OBSTRUCTED_LABOR = "maternal_obstructed_labor_and_uterine_rupture"
    POSTPARTUM_DEPRESSION = "postpartum_depression"
    MORTALITY = "mortality"
    EARLY_NEONATAL_MORTALITY = "early_neonatal_mortality"
    LATE_NEONATAL_MORTALITY = "late_neonatal_mortality"


SIMULATION_EVENT_NAMES = _SimulationEventNames()


class __UltrasoundTypes(NamedTuple):
    STANDARD: str = "standard"
    NO_ULTRASOUND: str = "no_ultrasound"
    AI_ASSISTED: str = "AI_assisted"


ULTRASOUND_TYPES = __UltrasoundTypes()


class __ANCAttendanceTypes(NamedTuple):
    NONE: str = "none"
    LATER_PREGNANCY_ONLY: str = "later_pregnancy_only"
    FIRST_TRIMESTER_ONLY: str = "first_trimester_only"
    FIRST_TRIMESTER_AND_LATER_PREGNANCY: str = "first_trimester_and_later_pregnancy"


ANC_ATTENDANCE_TYPES = __ANCAttendanceTypes()


class __ANCRates(NamedTuple):
    ATTENDED_CARE_FACILITY = {
        "Ethiopia": 0.757,
        "Nigeria": 0.743,
        "Pakistan": 0.908,
    }
    RECEIVED_ULTRASOUND = {
        "Ethiopia": 0.607,
        "Nigeria": 0.587,
        "Pakistan": 0.667,
    }
    ULTRASOUND_TYPE = {
        "Ethiopia": {
            ULTRASOUND_TYPES.STANDARD: 1.0,
            ULTRASOUND_TYPES.AI_ASSISTED: 0.0,
        },
        "Nigeria": {
            ULTRASOUND_TYPES.STANDARD: 1.0,
            ULTRASOUND_TYPES.AI_ASSISTED: 0.0,
        },
        "Pakistan": {
            ULTRASOUND_TYPES.STANDARD: 1.0,
            ULTRASOUND_TYPES.AI_ASSISTED: 0.0,
        },
    }
    SUCCESSFUL_LBW_IDENTIFICATION = {
        ULTRASOUND_TYPES.NO_ULTRASOUND: 0.10,
        ULTRASOUND_TYPES.STANDARD: 0.61,
        ULTRASOUND_TYPES.AI_ASSISTED: 0.80,
    }
    STATED_GESTATIONAL_AGE_STANDARD_DEVIATION = {
        ULTRASOUND_TYPES.NO_ULTRASOUND: 10.0 / 7,
        ULTRASOUND_TYPES.STANDARD: 6.7 / 7,
        ULTRASOUND_TYPES.AI_ASSISTED: 5.0 / 7,
    }


ANC_RATES = __ANCRates()


class __Columns(NamedTuple):
    TRACKED = "tracked"
    EXIT_TIME = "exit_time"
    MOTHER_SEX = "sex"
    MOTHER_ALIVE = "alive"
    CHILD_ALIVE = "child_alive"
    MOTHER_AGE = "age"
    CHILD_AGE = "child_age"
    MOTHER_CAUSE_OF_DEATH = "cause_of_death"
    CHILD_CAUSE_OF_DEATH = "child_cause_of_death"
    MOTHER_YEARS_OF_LIFE_LOST = "years_of_life_lost"
    CHILD_YEARS_OF_LIFE_LOST = "child_years_of_life_lost"
    LOCATION = "location"
    PREGNANCY_OUTCOME = "pregnancy_outcome"
    SEX_OF_CHILD = "sex_of_child"
    BIRTH_WEIGHT_EXPOSURE = "birth_weight_exposure"
    GESTATIONAL_AGE_EXPOSURE = "gestational_age_exposure"
    ANC_STATE = "anc_state"
    ANC_ATTENDANCE = "anc_attendance"
    FIRST_TRIMESTER_ANC = "first_trimester_anc"
    LATER_PREGNANCY_ANC = "later_pregnancy_anc"
    DELIVERY_FACILITY_TYPE = "delivery_facility_type"
    ULTRASOUND_TYPE = "ultrasound_type"
    STATED_GESTATIONAL_AGE = "stated_gestational_age"
    SUCCESSFUL_LBW_IDENTIFICATION = "successful_lbw_identification"
    MATERNAL_SEPSIS = "maternal_sepsis_and_other_maternal_infections"
    MATERNAL_HEMORRHAGE = "maternal_hemorrhage"
    OBSTRUCTED_LABOR = "maternal_obstructed_labor_and_uterine_rupture"
    CPAP_AVAILABLE = "cpap_available"
    ACS_AVAILABLE = "acs_available"
    ANTIBIOTICS_AVAILABLE = "antibiotics_available"
    PARTIAL_TERM_PREGNANCY_DURATION = "partial_term_pregnancy_duration"
    PROBIOTICS_AVAILABLE = "probiotics_available"
    AZITHROMYCIN_AVAILABLE = "azithromycin_available"
    MISOPROSTOL_AVAILABLE = "misoprostol_available"
    POSTPARTUM_DEPRESSION = "postpartum_depression"
    POSTPARTUM_DEPRESSION_CASE_TYPE = "postpartum_depression_case_type"
    POSTPARTUM_DEPRESSION_CASE_DURATION = "postpartum_depression_case_duration"


COLUMNS = __Columns()


# TODO: add other maternal disorders when implemented
MATERNAL_DISORDERS = [
    COLUMNS.OBSTRUCTED_LABOR,
    COLUMNS.MATERNAL_HEMORRHAGE,
    COLUMNS.MATERNAL_SEPSIS,
]


CHILD_LOOKUP_COLUMN_MAPPER = {
    "sex": COLUMNS.SEX_OF_CHILD,
    "age_start": "child_age_start",
    "age_end": "child_age_end",
}


class __NeonatalCauses(NamedTuple):
    PRETERM_BIRTH_WITH_RDS = "neonatal_preterm_birth_with_rds"
    PRETERM_BIRTH_WITHOUT_RDS = "neonatal_preterm_birth_without_rds"
    NEONATAL_SEPSIS = "neonatal_sepsis_and_other_neonatal_infections"
    NEONATAL_ENCEPHALOPATHY = "neonatal_encephalopathy_due_to_birth_asphyxia_and_trauma"


NEONATAL_CAUSES = __NeonatalCauses()
CAUSES_OF_NEONATAL_MORTALITY = [
    NEONATAL_CAUSES.PRETERM_BIRTH_WITH_RDS,
    NEONATAL_CAUSES.PRETERM_BIRTH_WITHOUT_RDS,
    NEONATAL_CAUSES.NEONATAL_SEPSIS,
    NEONATAL_CAUSES.NEONATAL_ENCEPHALOPATHY,
]


class __Pipelines(NamedTuple):
    LBWSG_ACMR_PAF_MODIFIER = "lbwsg_paf_on_all_causes.all_cause_mortality_risk.paf"
    ACMR = "all_causes.all_cause_mortality_risk"
    ACMR_PAF = "all_causes.all_cause_mortality_risk.paf"
    DEATH_IN_AGE_GROUP_PROBABILITY = "death_in_age_group_probability"
    NEONATAL_PRETERM_BIRTH_WITH_RDS = (
        "neonatal_preterm_birth_with_rds.cause_specific_mortality_risk"
    )
    PRETERM_WITH_RDS_FINAL_CSMR = "neonatal_preterm_birth_with_rds.csmr"
    NEONATAL_PRETERM_BIRTH_WITHOUT_RDS = (
        "neonatal_preterm_birth_without_rds.cause_specific_mortality_risk"
    )
    NEONATAL_SEPSIS = (
        "neonatal_sepsis_and_other_neonatal_infections.cause_specific_mortality_risk"
    )
    NEONATAL_ENCEPHALOPATHY = "neonatal_encephalopathy_due_to_birth_asphyxia_and_trauma.cause_specific_mortality_risk"
    PRETERM_WITHOUT_RDS_FINAL_CSMR = "neonatal_preterm_birth_without_rds.csmr"
    NEONATAL_SEPSIS_FINAL_CSMR = "neonatal_sepsis_and_other_neonatal_infections.csmr"
    NEONATAL_ENCEPHALOPATHY_FINAL_CSMR = (
        "neonatal_encephalopathy_due_to_birth_asphyxia_and_trauma.csmr"
    )
    PRETERM_WITH_RDS_RR = "effect_of_risk_factor.low_birth_weight_and_short_gestation_on_neonatal_preterm_birth_with_rds.relative_risk"
    PRETERM_WITHOUT_RDS_RR = "effect_of_risk_factor.low_birth_weight_and_short_gestation_on_neonatal_preterm_birth_without_rds.relative_risk"
    NEONATAL_SEPSIS_RR = "effect_of_risk_factor.low_birth_weight_and_short_gestation_on_neonatal_sepsis_and_other_neonatal_infections.relative_risk"
    NEONATAL_ENCEPHALOPATHY_RR = "effect_of_risk_factor.low_birth_weight_and_short_gestation_on_neonatal_encephalopathy_due_to_birth_asphyxia_and_trauma.relative_risk"
    ACMR_RR = "effect_of_low_birth_weight_and_short_gestation_on_all_causes.relative_risk"
    BIRTH_WEIGHT_EXPOSURE = "birth_weight.birth_exposure"
    GESTATIONAL_AGE_EXPOSURE = "gestational_age.birth_exposure"
    PREGNANCY_DURATION = "pregnancy_duration"
    BIRTH_OUTCOME_PROBABILITIES = "birth_outcome_probabilities"
    MATERNAL_SEPSIS_INCIDENCE_RISK = (
        "maternal_sepsis_and_other_maternal_infections.incidence_risk"
    )
    MATERNAL_HEMORRHAGE_INCIDENCE_RISK = "maternal_hemorrhage.incidence_risk"


PIPELINES = __Pipelines()


PRETERM_DEATHS_DUE_TO_RDS_PROBABILITY = 0.85
CHILD_INITIALIZATION_AGE = 0.1 / 365.0


class __DeliveryFacilityTypes(NamedTuple):
    HOME = "home"
    CEmONC = "CEmONC"
    BEmONC = "BEmONC"
    NONE = "none"


DELIVERY_FACILITY_TYPES = __DeliveryFacilityTypes()


DELIVERY_FACILITY_TYPE_PROBABILITIES = {
    "Ethiopia": {
        FACILITY_CHOICE.P_HOME_PRETERM: 0.38,
        FACILITY_CHOICE.P_HOME_FULL_TERM: 0.55,
        FACILITY_CHOICE.BEmONC_FACILITY_FRACTION: 0.160883,
    },
    "Nigeria": {
        FACILITY_CHOICE.P_HOME_PRETERM: 0.38,
        FACILITY_CHOICE.P_HOME_FULL_TERM: 0.51,
        FACILITY_CHOICE.BEmONC_FACILITY_FRACTION: 0.004423,
    },
    "Pakistan": {
        FACILITY_CHOICE.P_HOME_PRETERM: 0.17,
        FACILITY_CHOICE.P_HOME_FULL_TERM: 0.26,
        FACILITY_CHOICE.BEmONC_FACILITY_FRACTION: 0.340528,
    },
}
# Probability each of these facility types has access to CPAP
CPAP_ACCESS_PROBABILITIES = {
    "Ethiopia": {
        NO_CPAP_RISK.P_CPAP_BEMONC: get_norm(0.075, 0.02**2),
        NO_CPAP_RISK.P_CPAP_CEMONC: get_norm(0.393, 0.05**2),
        NO_CPAP_RISK.P_CPAP_HOME: get_norm(0.0, 0.00**2),
    },
    "Nigeria": {
        NO_CPAP_RISK.P_CPAP_BEMONC: get_norm(0.075, 0.02**2),
        NO_CPAP_RISK.P_CPAP_CEMONC: get_norm(0.393, 0.05**2),
        NO_CPAP_RISK.P_CPAP_HOME: get_norm(0.0, 0.00**2),
    },
    "Pakistan": {
        NO_CPAP_RISK.P_CPAP_BEMONC: get_norm(0.075, 0.02**2),
        NO_CPAP_RISK.P_CPAP_CEMONC: get_norm(0.393, 0.05**2),
        NO_CPAP_RISK.P_CPAP_HOME: get_norm(0.0, 0.00**2),
    },
}
CPAP_RELATIVE_RISK_DISTRIBUTION = get_lognorm_from_quantiles(0.53, 0.34, 0.83)

ACS_RELATIVE_RISK_DISTRIBUTION = get_lognorm_from_quantiles(0.84, 0.72, 0.97)


ANTIBIOTIC_FACILITY_TYPE_DISTRIBUTION = {
    # NOTE: This is not being used as of model 8.3
    "Ethiopia": {
        NO_ANTIBIOTICS_RISK.P_ANTIBIOTIC_HOME: get_uniform_distribution_from_limits(0, 0.10),
        NO_ANTIBIOTICS_RISK.P_ANTIBIOTIC_BEMONC: get_uniform_distribution_from_limits(
            0.302, 0.529
        ),
        NO_ANTIBIOTICS_RISK.P_ANTIBIOTIC_CEMONC: get_uniform_distribution_from_limits(
            0.768, 0.972
        ),
    },
    "Nigeria": {
        NO_ANTIBIOTICS_RISK.P_ANTIBIOTIC_HOME: get_uniform_distribution_from_limits(0, 0.10),
        NO_ANTIBIOTICS_RISK.P_ANTIBIOTIC_BEMONC: get_uniform_distribution_from_limits(
            0.302, 0.529
        ),
        NO_ANTIBIOTICS_RISK.P_ANTIBIOTIC_CEMONC: get_uniform_distribution_from_limits(
            0.768, 0.972
        ),
    },
    "Pakistan": {
        NO_ANTIBIOTICS_RISK.P_ANTIBIOTIC_HOME: get_uniform_distribution_from_limits(0, 0.10),
        NO_ANTIBIOTICS_RISK.P_ANTIBIOTIC_BEMONC: get_uniform_distribution_from_limits(
            0.302, 0.529
        ),
        NO_ANTIBIOTICS_RISK.P_ANTIBIOTIC_CEMONC: get_uniform_distribution_from_limits(
            0.768, 0.972
        ),
    },
}
ANTIBIOTIC_RELATIVE_RISK_DISTRIBUTION = get_lognorm_from_quantiles(0.78, 0.60, 1.00)


PROBIOTICS_BASELINE_COVERAGE_PROABILITY = 0.0
PROBIOTICS_RELATIVE_RISK_DISTRIBUTION = get_lognorm_from_quantiles(0.81, 0.72, 0.91)


class __Interventions(NamedTuple):
    CPAP: str = "cpap"
    ACS: str = "acs"
    ANTIBIOTICS: str = "antibiotics"
    PROBIOTICS: str = "probiotics"
    AZITHROMYCIN: str = "azithromycin"
    MISOPROSTOL: str = "misoprostol"
    IV_IRON: str = "iv_iron"


INTERVENTIONS = __Interventions()
INTERVENTION_TYPE_MAPPER = {
    INTERVENTIONS.CPAP: "neonatal",
    INTERVENTIONS.ANTIBIOTICS: "neonatal",
    INTERVENTIONS.PROBIOTICS: "neonatal",
    INTERVENTIONS.AZITHROMYCIN: "maternal",
    INTERVENTIONS.MISOPROSTOL: "maternal",
    INTERVENTIONS.IV_IRON: "maternal",
}


AZITHROMYCIN_FACILITY_TYPE_DISTRIBUTION = {
    "Ethiopia": {
        NO_AZITHROMYCIN_RISK.P_AZITHROMYCIN_HOME: get_norm(0.0, 0.00**2),
        NO_AZITHROMYCIN_RISK.P_AZITHROMYCIN_BEMONC: get_norm(0.0, 0.00**2),
        NO_AZITHROMYCIN_RISK.P_AZITHROMYCIN_CEMONC: get_norm(0.0, 0.00**2),
    },
    "Nigeria": {
        NO_AZITHROMYCIN_RISK.P_AZITHROMYCIN_HOME: get_norm(0.0, 0.00**2),
        NO_AZITHROMYCIN_RISK.P_AZITHROMYCIN_BEMONC: get_norm(0.0, 0.00**2),
        NO_AZITHROMYCIN_RISK.P_AZITHROMYCIN_CEMONC: get_norm(0.0, 0.00**2),
    },
    "Pakistan": {
        NO_AZITHROMYCIN_RISK.P_AZITHROMYCIN_HOME: get_norm(0.0, 0.00**2),
        NO_AZITHROMYCIN_RISK.P_AZITHROMYCIN_BEMONC: get_norm(0.0, 0.00**2),
        NO_AZITHROMYCIN_RISK.P_AZITHROMYCIN_CEMONC: get_uniform_distribution_from_limits(
            0.153, 0.253
        ),
    },
}
# RR of no azithromycin intervention
AZITHROMYCIN_RELATIVE_RISK_DISTRIBUTION = get_lognorm_from_quantiles(1.54, 1.30, 1.82)
MISOPROSTOL_RELATIVE_RISK_DISTRIBUTION = get_lognorm_from_quantiles(0.61, 0.50, 0.74)

# Effects of IV iron intervention
IV_IRON_HEMOGLOBIN_EFFECT_SIZE = {
    # see research documentation here:  https://vivarium-research.readthedocs.io/en/latest/models/intervention_models/mncnh_pregnancy/iv_iron_antenatal/iv_iron_mncnh.html#id16
    "Ethiopia": get_norm(20.2, (21.5 - 18.9) / (2 * 1.96)),
    "Nigeria": get_norm(20.2, (21.5 - 18.9) / (2 * 1.96)),
    "Pakistan": get_norm(26.3, (25.7 - 26.9) / (2 * 1.96)),
}

ORAL_IRON_EFFECT_SIZES = {
<<<<<<< HEAD
    IFA_SUPPLEMENTATION.EFFECT_SIZE: {
=======
    ORAL_IRON.IFA_EFFECT_SIZE: {
>>>>>>> 5459d223
        "hemoglobin.exposure": get_norm(
            9.53, ninety_five_pct_confidence_interval=(6.99, 12.06)
        ),
        "birth_weight.birth_exposure": get_norm(
            57.73, ninety_five_pct_confidence_interval=(7.66, 107.79)
        ),
    },
<<<<<<< HEAD
    MMN_SUPPLEMENTATION.EFFECT_SIZE: {
=======
    ORAL_IRON.MMS_EFFECT_SIZE: {
>>>>>>> 5459d223
        "birth_weight.birth_exposure": get_norm(
            45.16, ninety_five_pct_confidence_interval=(32.31, 58.02)
        )
    },
<<<<<<< HEAD
    MMN_SUPPLEMENTATION.STILLBIRTH_RR: {
        "stillbirth": get_lognorm_from_quantiles(0.53, 0.34, 0.83)
    },
=======
>>>>>>> 5459d223
}


# Postpartum depression constants
POSTPARTUM_DEPRESSION_INCIDENCE_RISK = get_truncnorm(
    0.12, ninety_five_pct_confidence_interval=(0.04, 0.20)
)
# Case duration is in years
POSTPARTUM_DEPRESSION_CASE_DURATION = get_truncnorm(
    0.65, ninety_five_pct_confidence_interval=(0.59, 0.70)
)

PROPENSITY_CORRELATIONS = {
    tuple(sorted(["antenatal_care", "delivery_facility"])): 0.63,
    tuple(
        sorted(["antenatal_care", "risk_factor.low_birth_weight_and_short_gestation"])
    ): 0.2,
    tuple(
        sorted(["delivery_facility", "risk_factor.low_birth_weight_and_short_gestation"])
    ): 0.2,
}


class __PostpartumDepressionCaseTypes(NamedTuple):
    NONE: str = "none"
    ASYMPTOMATIC: str = "asymptomatic"
    MILD: str = "mild"
    MODERATE: str = "moderate"
    SEVERE: str = "severe"


POSTPARTUM_DEPRESSION_CASE_TYPES = __PostpartumDepressionCaseTypes()


POSTPARTUM_DEPRESSION_CASE_SEVERITY_PROBABILITIES = {
    POSTPARTUM_DEPRESSION_CASE_TYPES.ASYMPTOMATIC: 0.14,
    POSTPARTUM_DEPRESSION_CASE_TYPES.MILD: 0.59,
    POSTPARTUM_DEPRESSION_CASE_TYPES.MODERATE: 0.17,
    POSTPARTUM_DEPRESSION_CASE_TYPES.SEVERE: 0.10,
}
POSTPARTUM_DEPRESSION_CASE_SEVERITY_DISABILITY_WEIGHTS = {
    POSTPARTUM_DEPRESSION_CASE_TYPES.ASYMPTOMATIC: get_truncnorm(0.0, 0.00**2),
    POSTPARTUM_DEPRESSION_CASE_TYPES.MILD: get_truncnorm(
        0.145, ninety_five_pct_confidence_interval=(0.099, 0.209)
    ),
    POSTPARTUM_DEPRESSION_CASE_TYPES.MODERATE: get_truncnorm(
        0.396, ninety_five_pct_confidence_interval=(0.267, 0.531)
    ),
    POSTPARTUM_DEPRESSION_CASE_TYPES.SEVERE: get_truncnorm(
        0.658, ninety_five_pct_confidence_interval=(0.477, 0.807)
    ),
}


# Hemoglobin constants
HEMOGLOBIN_DISTRIBUTION = "ensemble"
X_VALUES = {"min": 40, "max": 150}
HEMOGLOBIN_ENSEMBLE_DISTRIBUTION_WEIGHTS = {
    "parameter": [
        "gamma",
        "mgumbel",
        "betasr",
        "exp",
        "gumbel",
        "invgamma",
        "invweibull",
        "llogis",
        "lnorm",
        "mgamma",
        "norm",
        "weibull",
    ],
    "value": [0.4, 0.6, 0.0, 0.0, 0.0, 0.0, 0.0, 0.0, 0.0, 0.0, 0.0, 0.0],
}<|MERGE_RESOLUTION|>--- conflicted
+++ resolved
@@ -436,11 +436,7 @@
 }
 
 ORAL_IRON_EFFECT_SIZES = {
-<<<<<<< HEAD
     IFA_SUPPLEMENTATION.EFFECT_SIZE: {
-=======
-    ORAL_IRON.IFA_EFFECT_SIZE: {
->>>>>>> 5459d223
         "hemoglobin.exposure": get_norm(
             9.53, ninety_five_pct_confidence_interval=(6.99, 12.06)
         ),
@@ -448,21 +444,14 @@
             57.73, ninety_five_pct_confidence_interval=(7.66, 107.79)
         ),
     },
-<<<<<<< HEAD
     MMN_SUPPLEMENTATION.EFFECT_SIZE: {
-=======
-    ORAL_IRON.MMS_EFFECT_SIZE: {
->>>>>>> 5459d223
         "birth_weight.birth_exposure": get_norm(
             45.16, ninety_five_pct_confidence_interval=(32.31, 58.02)
         )
     },
-<<<<<<< HEAD
     MMN_SUPPLEMENTATION.STILLBIRTH_RR: {
         "stillbirth": get_lognorm_from_quantiles(0.53, 0.34, 0.83)
     },
-=======
->>>>>>> 5459d223
 }
 
 
