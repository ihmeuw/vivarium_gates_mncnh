--- conflicted
+++ resolved
@@ -120,12 +120,8 @@
             ULTRASOUND_TYPES.AI_ASSISTED: 0.0,
         },
     }
-<<<<<<< HEAD
     # HACK: These are arbitrary large values to give AI ultrasound an extreme advantage,
     # to find the plausible upper bound of impact.
-=======
-    # https://vivarium-research.readthedocs.io/en/latest/models/concept_models/vivarium_mncnh_portfolio/ai_ultrasound_module/module_document.html#calculation-of-estimated-gestational-age
->>>>>>> ffdf2375
     STATED_GESTATIONAL_AGE_STANDARD_DEVIATION = {
         ULTRASOUND_TYPES.NO_ULTRASOUND: 70.0 / 7,
         ULTRASOUND_TYPES.STANDARD: 30.0 / 7,
