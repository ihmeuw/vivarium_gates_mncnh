from datetime import datetime
from typing import NamedTuple

from vivarium_gates_mncnh.constants.data_keys import NO_CPAP_RISK

############################
# Disease Model Parameters #
############################

REMISSION_RATE = 0.1
MEAN_SOJOURN_TIME = 10


##############################
# Screening Model Parameters #
##############################

PROBABILITY_ATTENDING_SCREENING_KEY = "probability_attending_screening"
PROBABILITY_ATTENDING_SCREENING_START_MEAN = 0.25
PROBABILITY_ATTENDING_SCREENING_START_STDDEV = 0.0025
PROBABILITY_ATTENDING_SCREENING_END_MEAN = 0.5
PROBABILITY_ATTENDING_SCREENING_END_STDDEV = 0.005

FIRST_SCREENING_AGE = 21
MID_SCREENING_AGE = 30
LAST_SCREENING_AGE = 65


###################################
# Scale-up Intervention Constants #
###################################
SCALE_UP_START_DT = datetime(2021, 1, 1)
SCALE_UP_END_DT = datetime(2030, 1, 1)
SCREENING_SCALE_UP_GOAL_COVERAGE = 0.50
SCREENING_SCALE_UP_DIFFERENCE = (
    SCREENING_SCALE_UP_GOAL_COVERAGE - PROBABILITY_ATTENDING_SCREENING_START_MEAN
)


##########################
# Constant scalar values #
##########################

# Threshold for children to be considered underweight (in grams)
LOW_BIRTH_WEIGHT_THRESHOLD = 2500


class __PregnancyOutcome(NamedTuple):
    PARTIAL_TERM_OUTCOME = "partial_term"
    LIVE_BIRTH_OUTCOME = "live_birth"
    STILLBIRTH_OUTCOME = "stillbirth"
    INVALID_OUTCOME = "invalid"  ## For sex of partial births


PREGNANCY_OUTCOMES = __PregnancyOutcome()


class _Durations(NamedTuple):
    FULL_TERM_DAYS = 40 * 7
    POSTPARTUM_DAYS = 6 * 7
    PARTURITION_DAYS = 1 * 7
    DETECTION_DAYS = 6 * 7
    PARTIAL_TERM_DAYS = 24 * 7
    INTERVENTION_DELAY_DAYS = 8 * 7


DURATIONS = _Durations()


INFANT_MALE_PERCENTAGES = {
    "Ethiopia": 0.514271,
    "Nigeria": 0.511785,
    "Pakistan": 0.514583,
}


NUM_DRAWS = 500


class _SimulationEventNames(NamedTuple):
    # Constants for the simulation events. Used for string comparison in components.
    PREGNANCY = "pregnancy"
    INTRAPARTUM = "intrapartum"
    MATERNAL_SEPSIS = "maternal_sepsis_and_other_maternal_infections"
    MATERNAL_HEMORRHAGE = "maternal_hemorrhage"
    OBSTRUCTED_LABOR = "maternal_obstructed_labor_and_uterine_rupture"
    NEONATAL = "neonatal"
    MORTALITY = "mortality"
    EARLY_NEONATAL_MORTALITY = "early_neonatal_mortality"
    LATE_NEONATAL_MORTALITY = "late_neonatal_mortality"


SIMULATION_EVENT_NAMES = _SimulationEventNames()


class __UltrasoundTypes(NamedTuple):
    STANDARD: str = "standard"
    NO_ULTRASOUND: str = "no_ultrasound"
    AI_ASSISTED: str = "AI_assisted"


ULTRASOUND_TYPES = __UltrasoundTypes()


class __ANCRates(NamedTuple):
    ATTENDED_CARE_FACILITY = {
        "Ethiopia": 0.757,
        "Nigeria": 0.743,
        "Pakistan": 0.908,
    }
    RECEIVED_ULTRASOUND = {
        "Ethiopia": 0.607,
        "Nigeria": 0.587,
        "Pakistan": 0.667,
    }
    ULTRASOUND_TYPE = {
        "Ethiopia": {
            ULTRASOUND_TYPES.STANDARD: 1.0,
            ULTRASOUND_TYPES.AI_ASSISTED: 0.0,
        },
        "Nigeria": {
            ULTRASOUND_TYPES.STANDARD: 1.0,
            ULTRASOUND_TYPES.AI_ASSISTED: 0.0,
        },
        "Pakistan": {
            ULTRASOUND_TYPES.STANDARD: 1.0,
            ULTRASOUND_TYPES.AI_ASSISTED: 0.0,
        },
    }
    SUCCESSFUL_LBW_IDENTIFICATION = {
        ULTRASOUND_TYPES.NO_ULTRASOUND: 0.10,
        ULTRASOUND_TYPES.STANDARD: 0.61,
        ULTRASOUND_TYPES.AI_ASSISTED: 0.80,
    }
    STATED_GESTATIONAL_AGE_STANDARD_DEVIATION = {
        ULTRASOUND_TYPES.NO_ULTRASOUND: 45.5 / 7,
        ULTRASOUND_TYPES.STANDARD: 20.0 / 7,
        ULTRASOUND_TYPES.AI_ASSISTED: 5.0 / 7,
    }


ANC_RATES = __ANCRates()


class __Columns(NamedTuple):
    TRACKED = "tracked"
    EXIT_TIME = "exit_time"
    MOTHER_SEX = "sex"
    MOTHER_ALIVE = "alive"
    CHILD_ALIVE = "child_alive"
    MOTHER_AGE = "age"
    CHILD_AGE = "child_age"
    MOTHER_CAUSE_OF_DEATH = "cause_of_death"
    CHILD_CAUSE_OF_DEATH = "child_cause_of_death"
    MOTHER_YEARS_OF_LIFE_LOST = "years_of_life_lost"
    CHILD_YEARS_OF_LIFE_LOST = "child_years_of_life_lost"
    LOCATION = "location"
    PREGNANCY_OUTCOME = "pregnancy_outcome"
    SEX_OF_CHILD = "sex_of_child"
    BIRTH_WEIGHT = "birth_weight"
    GESTATIONAL_AGE = "gestational_age"
    ATTENDED_CARE_FACILITY = "attended_care_facility"
    DELIVERY_FACILITY_TYPE = "delivery_facility_type"
<<<<<<< HEAD
=======
    RECEIVED_ULTRASOUND = "received_ultrasound"
>>>>>>> 541c83af
    ULTRASOUND_TYPE = "ultrasound_type"
    STATED_GESTATIONAL_AGE = "stated_gestational_age"
    SUCCESSFUL_LBW_IDENTIFICATION = "successful_lbw_identification"
    ANC_STATE = "anc_state"
    MATERNAL_SEPSIS = "maternal_sepsis_and_other_maternal_infections"
    MATERNAL_HEMORRHAGE = "maternal_hemorrhage"
    OBSTRUCTED_LABOR = "maternal_obstructed_labor_and_uterine_rupture"
    CPAP_AVAILABLE = "cpap_available"


COLUMNS = __Columns()


# TODO: add other maternal disorders when implemented
MATERNAL_DISORDERS = [
    COLUMNS.OBSTRUCTED_LABOR,
    COLUMNS.MATERNAL_HEMORRHAGE,
    COLUMNS.MATERNAL_SEPSIS,
]


CHILD_LOOKUP_COLUMN_MAPPER = {
    "sex": COLUMNS.SEX_OF_CHILD,
    "age_start": "child_age_start",
    "age_end": "child_age_end",
}


class __NeonatalCauses(NamedTuple):
    PRETERM_BIRTH_WITH_RDS = "neonatal_preterm_birth_with_rds"
    PRETERM_BIRTH_WITHOUT_RDS = "neonatal_preterm_birth_without_rds"
    NEONATAL_SEPSIS = "neonatal_sepsis_and_other_neonatal_infections"
    NEONATAL_ENCEPHALOPATHY = "neonatal_encephalopathy_due_to_birth_asphyxia_and_trauma"


NEONATAL_CAUSES = __NeonatalCauses()
CAUSES_OF_NEONATAL_MORTALITY = [
    NEONATAL_CAUSES.PRETERM_BIRTH_WITH_RDS,
    NEONATAL_CAUSES.PRETERM_BIRTH_WITHOUT_RDS,
    NEONATAL_CAUSES.NEONATAL_SEPSIS,
    NEONATAL_CAUSES.NEONATAL_ENCEPHALOPATHY,
]


class __Pipelines(NamedTuple):
    ACMR_PAF = "lbwsg_paf_on_all_causes.cause_specific_mortality_rate"
    ACMR = "all_causes.cause_specific_mortality_rate"
    DEATH_IN_AGE_GROUP_PROBABILITY = "death_in_age_group_probability"
    NEONATAL_PRETERM_BIRTH_WITH_RDS = (
        "neonatal_preterm_birth_with_rds.cause_specific_mortality_rate"
    )
    NEONATAL_PRETERM_BIRTH_WITHOUT_RDS = (
        "neonatal_preterm_birth_without_rds.cause_specific_mortality_rate"
    )
    NEONATAL_SEPSIS = (
        "neonatal_sepsis_and_other_neonatal_infections.cause_specific_mortality_rate"
    )
    NEONATAL_ENCEPHALOPATHY = "neonatal_encephalopathy_due_to_birth_asphyxia_and_trauma.cause_specific_mortality_rate"
    PRETERM_WITH_RDS_RR = (
        "effect_of_risk_factor.low_birth_weight_and_short_gestation_on_neonatal_preterm_birth_with_rds.relative_risk",
    )
    PRETERM_WITHOUT_RDS_RR = (
        "effect_of_risk_factor.low_birth_weight_and_short_gestation_on_neonatal_preterm_birth_without_rds.relative_risk",
    )
    NEONATAL_SEPSIS_RR = (
        "effect_of_risk_factor.low_birth_weight_and_short_gestation_on_neonatal_sepsis_and_other_neonatal_infections.relative_risk",
    )
    NEONATAL_ENCEPHALOPATHY_RR = (
        "effect_of_risk_factor.low_birth_weight_and_short_gestation_on_neonatal_encephalopathy_due_to_birth_asphyxia_and_trauma.relative_risk",
    )
    ACMR_RR = (
        "effect_of_risk_factor.low_birth_weight_and_short_gestation_on_all_causes.cause_specific_mortality_rate",
    )
    BIRTH_WEIGHT_EXPOSURE = "birth_weight.birth_exposure"
    GESTATIONAL_AGE_EXPOSURE = "gestational_age.birth_exposure"
    PREGNANCY_DURATION = "pregnancy_duration"


PIPELINES = __Pipelines()


PRETERM_DEATHS_DUE_TO_RDS_PROBABILITY = 0.85
CHILD_INITIALIZATION_AGE = 0.1 / 365.0


class __DeliveryFacilityTypes(NamedTuple):
    HOME = "home"
    CEmONC = "CEmONC"
    BEmONC = "BEmONC"
    NONE = "none"


DELIVERY_FACILITY_TYPES = __DeliveryFacilityTypes()


DELIVERY_FACILITY_TYPE_PROBABILITIES = {
    "Ethiopia": {
        NO_CPAP_RISK.P_HOME: 0.683,
        NO_CPAP_RISK.P_CEmONC: 0.266,
        NO_CPAP_RISK.P_BEmONC: 0.051,
    },
    "Nigeria": {
        NO_CPAP_RISK.P_HOME: 0.683,
        NO_CPAP_RISK.P_CEmONC: 0.266,
        NO_CPAP_RISK.P_BEmONC: 0.051,
    },
    "Pakistan": {
        NO_CPAP_RISK.P_HOME: 0.683,
        NO_CPAP_RISK.P_CEmONC: 0.266,
        NO_CPAP_RISK.P_BEmONC: 0.051,
    },
}
# Probability each of these facility types has access to CPAP
CPAP_ACCESS_PROBABILITIES = {
    "Ethiopia": {
        NO_CPAP_RISK.P_CPAP_BEmONC: 0.075,
        NO_CPAP_RISK.P_CPAP_CEmONC: 0.393,
        NO_CPAP_RISK.P_CPAP_HOME: 0.0,
    },
    "Nigeria": {
        NO_CPAP_RISK.P_CPAP_BEmONC: 0.075,
        NO_CPAP_RISK.P_CPAP_CEmONC: 0.393,
        NO_CPAP_RISK.P_CPAP_HOME: 0.0,
    },
    "Pakistan": {
        NO_CPAP_RISK.P_CPAP_BEmONC: 0.075,
        NO_CPAP_RISK.P_CPAP_CEmONC: 0.393,
        NO_CPAP_RISK.P_CPAP_HOME: 0.0,
    },
}<|MERGE_RESOLUTION|>--- conflicted
+++ resolved
@@ -161,10 +161,6 @@
     GESTATIONAL_AGE = "gestational_age"
     ATTENDED_CARE_FACILITY = "attended_care_facility"
     DELIVERY_FACILITY_TYPE = "delivery_facility_type"
-<<<<<<< HEAD
-=======
-    RECEIVED_ULTRASOUND = "received_ultrasound"
->>>>>>> 541c83af
     ULTRASOUND_TYPE = "ultrasound_type"
     STATED_GESTATIONAL_AGE = "stated_gestational_age"
     SUCCESSFUL_LBW_IDENTIFICATION = "successful_lbw_identification"
