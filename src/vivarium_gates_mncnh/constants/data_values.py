from datetime import datetime
from typing import NamedTuple

from vivarium_gates_mncnh.constants.data_keys import (
    FACILITY_CHOICE,
    NO_ANTIBIOTICS_RISK,
    NO_AZITHROMYCIN_RISK,
    NO_CPAP_RISK,
)
from vivarium_gates_mncnh.utilities import (
    get_lognorm_from_quantiles,
    get_norm,
    get_truncnorm,
    get_uniform_distribution_from_limits,
)

############################
# Disease Model Parameters #
############################

REMISSION_RATE = 0.1
MEAN_SOJOURN_TIME = 10


##############################
# Screening Model Parameters #
##############################

PROBABILITY_ATTENDING_SCREENING_KEY = "probability_attending_screening"
PROBABILITY_ATTENDING_SCREENING_START_MEAN = 0.25
PROBABILITY_ATTENDING_SCREENING_START_STDDEV = 0.0025
PROBABILITY_ATTENDING_SCREENING_END_MEAN = 0.5
PROBABILITY_ATTENDING_SCREENING_END_STDDEV = 0.005

FIRST_SCREENING_AGE = 21
MID_SCREENING_AGE = 30
LAST_SCREENING_AGE = 65


###################################
# Scale-up Intervention Constants #
###################################
SCALE_UP_START_DT = datetime(2021, 1, 1)
SCALE_UP_END_DT = datetime(2030, 1, 1)
SCREENING_SCALE_UP_GOAL_COVERAGE = 0.50
SCREENING_SCALE_UP_DIFFERENCE = (
    SCREENING_SCALE_UP_GOAL_COVERAGE - PROBABILITY_ATTENDING_SCREENING_START_MEAN
)


##########################
# Constant scalar values #
##########################

# Threshold for children to be considered underweight (in grams)
LOW_BIRTH_WEIGHT_THRESHOLD = 2500


class __PregnancyOutcome(NamedTuple):
    PARTIAL_TERM_OUTCOME = "partial_term"
    LIVE_BIRTH_OUTCOME = "live_birth"
    STILLBIRTH_OUTCOME = "stillbirth"
    INVALID_OUTCOME = "invalid"  ## For sex of partial births


PREGNANCY_OUTCOMES = __PregnancyOutcome()


class _Durations(NamedTuple):
    FULL_TERM_DAYS = 40 * 7
    POSTPARTUM_DAYS = 6 * 7
    PARTURITION_DAYS = 1 * 7
    DETECTION_DAYS = 6 * 7
    PARTIAL_TERM_DAYS = 24 * 7
    INTERVENTION_DELAY_DAYS = 8 * 7
    PARTIAL_TERM_LOWER_WEEKS = 6.0
    PARTIAL_TERM_UPPER_WEEKS = 24.0


DURATIONS = _Durations()


INFANT_MALE_PERCENTAGES = {
    "Ethiopia": 0.514271,
    "Nigeria": 0.511785,
    "Pakistan": 0.514583,
}


NUM_DRAWS = 500


class _SimulationEventNames(NamedTuple):
    # Constants for the simulation events. Used for string comparison in components.
    PREGNANCY = "pregnancy"
    DELIVERY_FACILITY = "delivery_facility"
    AZITHROMYCIN_ACCESS = "azithromycin_access"
    MISOPROSTOL_ACCESS = "misoprostol_access"
    CPAP_ACCESS = "cpap_access"
    ANTIBIOTICS_ACCESS = "antibiotics_access"
    PROBIOTICS_ACCESS = "probiotics_access"
    MATERNAL_SEPSIS = "maternal_sepsis_and_other_maternal_infections"
    MATERNAL_HEMORRHAGE = "maternal_hemorrhage"
    OBSTRUCTED_LABOR = "maternal_obstructed_labor_and_uterine_rupture"
    POSTPARTUM_DEPRESSION = "postpartum_depression"
    MORTALITY = "mortality"
    EARLY_NEONATAL_MORTALITY = "early_neonatal_mortality"
    LATE_NEONATAL_MORTALITY = "late_neonatal_mortality"


SIMULATION_EVENT_NAMES = _SimulationEventNames()


class __UltrasoundTypes(NamedTuple):
    STANDARD: str = "standard"
    NO_ULTRASOUND: str = "no_ultrasound"
    AI_ASSISTED: str = "AI_assisted"


ULTRASOUND_TYPES = __UltrasoundTypes()


class __ANCRates(NamedTuple):
    ATTENDED_CARE_FACILITY = {
        "Ethiopia": 0.757,
        "Nigeria": 0.743,
        "Pakistan": 0.908,
    }
    RECEIVED_ULTRASOUND = {
        "Ethiopia": 0.607,
        "Nigeria": 0.587,
        "Pakistan": 0.667,
    }
    ULTRASOUND_TYPE = {
        "Ethiopia": {
            ULTRASOUND_TYPES.STANDARD: 1.0,
            ULTRASOUND_TYPES.AI_ASSISTED: 0.0,
        },
        "Nigeria": {
            ULTRASOUND_TYPES.STANDARD: 1.0,
            ULTRASOUND_TYPES.AI_ASSISTED: 0.0,
        },
        "Pakistan": {
            ULTRASOUND_TYPES.STANDARD: 1.0,
            ULTRASOUND_TYPES.AI_ASSISTED: 0.0,
        },
    }
    SUCCESSFUL_LBW_IDENTIFICATION = {
        ULTRASOUND_TYPES.NO_ULTRASOUND: 0.10,
        ULTRASOUND_TYPES.STANDARD: 0.61,
        ULTRASOUND_TYPES.AI_ASSISTED: 0.80,
    }
    STATED_GESTATIONAL_AGE_STANDARD_DEVIATION = {
        ULTRASOUND_TYPES.NO_ULTRASOUND: 45.5 / 7,
        ULTRASOUND_TYPES.STANDARD: 20.0 / 7,
        ULTRASOUND_TYPES.AI_ASSISTED: 5.0 / 7,
    }


ANC_RATES = __ANCRates()


class __Columns(NamedTuple):
    TRACKED = "tracked"
    EXIT_TIME = "exit_time"
    MOTHER_SEX = "sex"
    MOTHER_ALIVE = "alive"
    CHILD_ALIVE = "child_alive"
    MOTHER_AGE = "age"
    CHILD_AGE = "child_age"
    MOTHER_CAUSE_OF_DEATH = "cause_of_death"
    CHILD_CAUSE_OF_DEATH = "child_cause_of_death"
    MOTHER_YEARS_OF_LIFE_LOST = "years_of_life_lost"
    CHILD_YEARS_OF_LIFE_LOST = "child_years_of_life_lost"
    LOCATION = "location"
    PREGNANCY_OUTCOME = "pregnancy_outcome"
    SEX_OF_CHILD = "sex_of_child"
    BIRTH_WEIGHT_EXPOSURE = "birth_weight_exposure"
    GESTATIONAL_AGE_EXPOSURE = "gestational_age_exposure"
    ATTENDED_CARE_FACILITY = "attended_care_facility"
    DELIVERY_FACILITY_TYPE = "delivery_facility_type"
    ULTRASOUND_TYPE = "ultrasound_type"
    STATED_GESTATIONAL_AGE = "stated_gestational_age"
    SUCCESSFUL_LBW_IDENTIFICATION = "successful_lbw_identification"
    ANC_STATE = "anc_state"
    MATERNAL_SEPSIS = "maternal_sepsis_and_other_maternal_infections"
    MATERNAL_HEMORRHAGE = "maternal_hemorrhage"
    OBSTRUCTED_LABOR = "maternal_obstructed_labor_and_uterine_rupture"
    CPAP_AVAILABLE = "cpap_available"
    ANTIBIOTICS_AVAILABLE = "antibiotics_available"
    PARTIAL_TERM_PREGNANCY_DURATION = "partial_term_pregnancy_duration"
    PROBIOTICS_AVAILABLE = "probiotics_available"
    AZITHROMYCIN_AVAILABLE = "azithromycin_available"
    MISOPROSTOL_AVAILABLE = "misoprostol_available"
    POSTPARTUM_DEPRESSION = "postpartum_depression"
    POSTPARTUM_DEPRESSION_CASE_TYPE = "postpartum_depression_case_type"
    POSTPARTUM_DEPRESSION_CASE_DURATION = "postpartum_depression_case_duration"


COLUMNS = __Columns()


# TODO: add other maternal disorders when implemented
MATERNAL_DISORDERS = [
    COLUMNS.OBSTRUCTED_LABOR,
    COLUMNS.MATERNAL_HEMORRHAGE,
    COLUMNS.MATERNAL_SEPSIS,
]


CHILD_LOOKUP_COLUMN_MAPPER = {
    "sex": COLUMNS.SEX_OF_CHILD,
    "age_start": "child_age_start",
    "age_end": "child_age_end",
}


class __NeonatalCauses(NamedTuple):
    PRETERM_BIRTH_WITH_RDS = "neonatal_preterm_birth_with_rds"
    PRETERM_BIRTH_WITHOUT_RDS = "neonatal_preterm_birth_without_rds"
    NEONATAL_SEPSIS = "neonatal_sepsis_and_other_neonatal_infections"
    NEONATAL_ENCEPHALOPATHY = "neonatal_encephalopathy_due_to_birth_asphyxia_and_trauma"


NEONATAL_CAUSES = __NeonatalCauses()
CAUSES_OF_NEONATAL_MORTALITY = [
    NEONATAL_CAUSES.PRETERM_BIRTH_WITH_RDS,
    NEONATAL_CAUSES.PRETERM_BIRTH_WITHOUT_RDS,
    NEONATAL_CAUSES.NEONATAL_SEPSIS,
    NEONATAL_CAUSES.NEONATAL_ENCEPHALOPATHY,
]


class __Pipelines(NamedTuple):
    LBWSG_ACMR_PAF_MODIFIER = "lbwsg_paf_on_all_causes.all_cause_mortality_risk.paf"
    ACMR = "all_causes.all_cause_mortality_risk"
    ACMR_PAF = "all_causes.all_cause_mortality_risk.paf"
    DEATH_IN_AGE_GROUP_PROBABILITY = "death_in_age_group_probability"
    NEONATAL_PRETERM_BIRTH_WITH_RDS = (
        "neonatal_preterm_birth_with_rds.cause_specific_mortality_risk"
    )
    PRETERM_WITH_RDS_FINAL_CSMR = "neonatal_preterm_birth_with_rds.csmr"
    NEONATAL_PRETERM_BIRTH_WITHOUT_RDS = (
        "neonatal_preterm_birth_without_rds.cause_specific_mortality_risk"
    )
    NEONATAL_SEPSIS = (
        "neonatal_sepsis_and_other_neonatal_infections.cause_specific_mortality_risk"
    )
    NEONATAL_ENCEPHALOPATHY = "neonatal_encephalopathy_due_to_birth_asphyxia_and_trauma.cause_specific_mortality_risk"
    PRETERM_WITHOUT_RDS_FINAL_CSMR = "neonatal_preterm_birth_without_rds.csmr"
    NEONATAL_SEPSIS_FINAL_CSMR = "neonatal_sepsis_and_other_neonatal_infections.csmr"
    NEONATAL_ENCEPHALOPATHY_FINAL_CSMR = (
        "neonatal_encephalopathy_due_to_birth_asphyxia_and_trauma.csmr"
    )
    PRETERM_WITH_RDS_RR = "effect_of_risk_factor.low_birth_weight_and_short_gestation_on_neonatal_preterm_birth_with_rds.relative_risk"
    PRETERM_WITHOUT_RDS_RR = "effect_of_risk_factor.low_birth_weight_and_short_gestation_on_neonatal_preterm_birth_without_rds.relative_risk"
    NEONATAL_SEPSIS_RR = "effect_of_risk_factor.low_birth_weight_and_short_gestation_on_neonatal_sepsis_and_other_neonatal_infections.relative_risk"
    NEONATAL_ENCEPHALOPATHY_RR = "effect_of_risk_factor.low_birth_weight_and_short_gestation_on_neonatal_encephalopathy_due_to_birth_asphyxia_and_trauma.relative_risk"
    ACMR_RR = "effect_of_low_birth_weight_and_short_gestation_on_all_causes.relative_risk"
    BIRTH_WEIGHT_EXPOSURE = "birth_weight.birth_exposure"
    GESTATIONAL_AGE_EXPOSURE = "gestational_age.birth_exposure"
    PREGNANCY_DURATION = "pregnancy_duration"
    BIRTH_OUTCOME_PROBABILITIES = "birth_outcome_probabilities"
    MATERNAL_SEPSIS_INCIDENCE_RISK = (
        "maternal_sepsis_and_other_maternal_infections.incidence_risk"
    )
    MATERNAL_HEMORRHAGE_INCIDENCE_RISK = "maternal_hemorrhage.incidence_risk"


PIPELINES = __Pipelines()


PRETERM_DEATHS_DUE_TO_RDS_PROBABILITY = 0.85
CHILD_INITIALIZATION_AGE = 0.1 / 365.0


class __DeliveryFacilityTypes(NamedTuple):
    HOME = "home"
    CEmONC = "CEmONC"
    BEmONC = "BEmONC"
    NONE = "none"


DELIVERY_FACILITY_TYPES = __DeliveryFacilityTypes()


DELIVERY_FACILITY_TYPE_PROBABILITIES = {
    "Ethiopia": {
        FACILITY_CHOICE.P_HOME: 0.683,
        FACILITY_CHOICE.P_CEmONC: 0.266,
        FACILITY_CHOICE.P_BEmONC: 0.051,
    },
    "Nigeria": {
        FACILITY_CHOICE.P_HOME: 0.683,
        FACILITY_CHOICE.P_CEmONC: 0.266,
        FACILITY_CHOICE.P_BEmONC: 0.051,
    },
    "Pakistan": {
        FACILITY_CHOICE.P_HOME: 0.683,
        FACILITY_CHOICE.P_CEmONC: 0.266,
        FACILITY_CHOICE.P_BEmONC: 0.051,
    },
}
# Probability each of these facility types has access to CPAP
CPAP_ACCESS_PROBABILITIES = {
    "Ethiopia": {
        NO_CPAP_RISK.P_CPAP_BEMONC: get_norm(0.075, 0.02**2),
        NO_CPAP_RISK.P_CPAP_CEMONC: get_norm(0.393, 0.05**2),
        NO_CPAP_RISK.P_CPAP_HOME: get_norm(0.0, 0.00**2),
    },
    "Nigeria": {
        NO_CPAP_RISK.P_CPAP_BEMONC: get_norm(0.075, 0.02**2),
        NO_CPAP_RISK.P_CPAP_CEMONC: get_norm(0.393, 0.05**2),
        NO_CPAP_RISK.P_CPAP_HOME: get_norm(0.0, 0.00**2),
    },
    "Pakistan": {
        NO_CPAP_RISK.P_CPAP_BEMONC: get_norm(0.075, 0.02**2),
        NO_CPAP_RISK.P_CPAP_CEMONC: get_norm(0.393, 0.05**2),
        NO_CPAP_RISK.P_CPAP_HOME: get_norm(0.0, 0.00**2),
    },
}
CPAP_RELATIVE_RISK_DISTRIBUTION = get_lognorm_from_quantiles(0.53, 0.34, 0.83)


ANTIBIOTIC_FACILITY_TYPE_DISTRIBUTION = {
    # NOTE: This is not being used as of model 8.3
    "Ethiopia": {
        NO_ANTIBIOTICS_RISK.P_ANTIBIOTIC_HOME: get_uniform_distribution_from_limits(0, 0.10),
        NO_ANTIBIOTICS_RISK.P_ANTIBIOTIC_BEMONC: get_uniform_distribution_from_limits(
            0.302, 0.529
        ),
        NO_ANTIBIOTICS_RISK.P_ANTIBIOTIC_CEMONC: get_uniform_distribution_from_limits(
            0.768, 0.972
        ),
    },
    "Nigeria": {
        NO_ANTIBIOTICS_RISK.P_ANTIBIOTIC_HOME: get_uniform_distribution_from_limits(0, 0.10),
        NO_ANTIBIOTICS_RISK.P_ANTIBIOTIC_BEMONC: get_uniform_distribution_from_limits(
            0.302, 0.529
        ),
        NO_ANTIBIOTICS_RISK.P_ANTIBIOTIC_CEMONC: get_uniform_distribution_from_limits(
            0.768, 0.972
        ),
    },
    "Pakistan": {
        NO_ANTIBIOTICS_RISK.P_ANTIBIOTIC_HOME: get_uniform_distribution_from_limits(0, 0.10),
        NO_ANTIBIOTICS_RISK.P_ANTIBIOTIC_BEMONC: get_uniform_distribution_from_limits(
            0.302, 0.529
        ),
        NO_ANTIBIOTICS_RISK.P_ANTIBIOTIC_CEMONC: get_uniform_distribution_from_limits(
            0.768, 0.972
        ),
    },
}
ANTIBIOTIC_RELATIVE_RISK_DISTRIBUTION = get_lognorm_from_quantiles(0.78, 0.60, 1.00)


PROBIOTICS_BASELINE_COVERAGE_PROABILITY = 0.0
PROBIOTICS_RELATIVE_RISK_DISTRIBUTION = get_lognorm_from_quantiles(0.81, 0.72, 0.91)


class __Interventions(NamedTuple):
    CPAP: str = "cpap"
    ANTIBIOTICS: str = "antibiotics"
    PROBIOTICS: str = "probiotics"
    AZITHROMYCIN: str = "azithromycin"
    MISOPROSTOL: str = "misoprostol"


INTERVENTIONS = __Interventions()
INTERVENTION_TYPE_MAPPER = {
    INTERVENTIONS.CPAP: "neonatal",
    INTERVENTIONS.ANTIBIOTICS: "neonatal",
    INTERVENTIONS.PROBIOTICS: "neonatal",
    INTERVENTIONS.AZITHROMYCIN: "maternal",
    INTERVENTIONS.MISOPROSTOL: "maternal",
}


AZITHROMYCIN_FACILITY_TYPE_DISTRIBUTION = {
    "Ethiopia": {
        NO_AZITHROMYCIN_RISK.P_AZITHROMYCIN_HOME: get_norm(0.0, 0.00**2),
        NO_AZITHROMYCIN_RISK.P_AZITHROMYCIN_BEMONC: get_norm(0.0, 0.00**2),
        NO_AZITHROMYCIN_RISK.P_AZITHROMYCIN_CEMONC: get_norm(0.0, 0.00**2),
    },
    "Nigeria": {
        NO_AZITHROMYCIN_RISK.P_AZITHROMYCIN_HOME: get_norm(0.0, 0.00**2),
        NO_AZITHROMYCIN_RISK.P_AZITHROMYCIN_BEMONC: get_norm(0.0, 0.00**2),
        NO_AZITHROMYCIN_RISK.P_AZITHROMYCIN_CEMONC: get_norm(0.0, 0.00**2),
    },
    "Pakistan": {
        NO_AZITHROMYCIN_RISK.P_AZITHROMYCIN_HOME: get_norm(0.0, 0.00**2),
        NO_AZITHROMYCIN_RISK.P_AZITHROMYCIN_BEMONC: get_norm(0.0, 0.00**2),
        NO_AZITHROMYCIN_RISK.P_AZITHROMYCIN_CEMONC: get_uniform_distribution_from_limits(
            0.153, 0.253
        ),
    },
}
# RR of no azithromycin intervention
AZITHROMYCIN_RELATIVE_RISK_DISTRIBUTION = get_lognorm_from_quantiles(1.54, 1.30, 1.82)
MISOPROSTOL_RELATIVE_RISK_DISTRIBUTION = get_lognorm_from_quantiles(0.61, 0.50, 0.74)


# Postpartum depression constants
POSTPARTUM_DEPRESSION_INCIDENCE_RISK = get_truncnorm(
    0.12, ninety_five_pct_confidence_interval=(0.04, 0.20)
)
# Case duration is in years
POSTPARTUM_DEPRESSION_CASE_DURATION = get_truncnorm(
    0.65, ninety_five_pct_confidence_interval=(0.59, 0.70)
)


class __PostpartumDepressionCaseTypes(NamedTuple):
<<<<<<< HEAD
    NONE: str = "none"
=======
>>>>>>> 19f46028
    ASYMPTOMATIC: str = "asymptomatic"
    MILD: str = "mild"
    MODERATE: str = "moderate"
    SEVERE: str = "severe"


POSTPARTUM_DEPRESSION_CASE_TYPES = __PostpartumDepressionCaseTypes()


POSTPARTUM_DEPRESSION_CASE_SEVERITY_PROBABILITIES = {
    POSTPARTUM_DEPRESSION_CASE_TYPES.ASYMPTOMATIC: 0.14,
    POSTPARTUM_DEPRESSION_CASE_TYPES.MILD: 0.59,
    POSTPARTUM_DEPRESSION_CASE_TYPES.MODERATE: 0.17,
    POSTPARTUM_DEPRESSION_CASE_TYPES.SEVERE: 0.10,
}
POSTPARTUM_DEPRESSION_CASE_SEVERITY_DISABILITY_WEIGHTS = {
    POSTPARTUM_DEPRESSION_CASE_TYPES.ASYMPTOMATIC: get_truncnorm(0.0, 0.00**2),
    POSTPARTUM_DEPRESSION_CASE_TYPES.MILD: get_truncnorm(
        0.145, ninety_five_pct_confidence_interval=(0.099, 0.209)
    ),
    POSTPARTUM_DEPRESSION_CASE_TYPES.MODERATE: get_truncnorm(
        0.396, ninety_five_pct_confidence_interval=(0.267, 0.531)
    ),
    POSTPARTUM_DEPRESSION_CASE_TYPES.SEVERE: get_truncnorm(
        0.658, ninety_five_pct_confidence_interval=(0.477, 0.807)
    ),
}<|MERGE_RESOLUTION|>--- conflicted
+++ resolved
@@ -412,10 +412,6 @@
 
 
 class __PostpartumDepressionCaseTypes(NamedTuple):
-<<<<<<< HEAD
-    NONE: str = "none"
-=======
->>>>>>> 19f46028
     ASYMPTOMATIC: str = "asymptomatic"
     MILD: str = "mild"
     MODERATE: str = "moderate"
