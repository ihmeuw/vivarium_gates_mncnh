from datetime import datetime
from typing import NamedTuple

from vivarium_gates_mncnh.constants.data_keys import (
    FACILITY_CHOICE,
    NO_ANTIBIOTICS_RISK,
    NO_AZITHROMYCIN_RISK,
    NO_CPAP_RISK,
)
from vivarium_gates_mncnh.utilities import (
    get_lognorm_from_quantiles,
    get_norm,
    get_truncnorm,
    get_uniform_distribution_from_limits,
)

############################
# Disease Model Parameters #
############################

REMISSION_RATE = 0.1
MEAN_SOJOURN_TIME = 10


##############################
# Screening Model Parameters #
##############################

PROBABILITY_ATTENDING_SCREENING_KEY = "probability_attending_screening"
PROBABILITY_ATTENDING_SCREENING_START_MEAN = 0.25
PROBABILITY_ATTENDING_SCREENING_START_STDDEV = 0.0025
PROBABILITY_ATTENDING_SCREENING_END_MEAN = 0.5
PROBABILITY_ATTENDING_SCREENING_END_STDDEV = 0.005

FIRST_SCREENING_AGE = 21
MID_SCREENING_AGE = 30
LAST_SCREENING_AGE = 65


###################################
# Scale-up Intervention Constants #
###################################
SCALE_UP_START_DT = datetime(2021, 1, 1)
SCALE_UP_END_DT = datetime(2030, 1, 1)
SCREENING_SCALE_UP_GOAL_COVERAGE = 0.50
SCREENING_SCALE_UP_DIFFERENCE = (
    SCREENING_SCALE_UP_GOAL_COVERAGE - PROBABILITY_ATTENDING_SCREENING_START_MEAN
)


##########################
# Constant scalar values #
##########################

# Threshold for children to be considered underweight (in grams)
LOW_BIRTH_WEIGHT_THRESHOLD = 2500


class __PregnancyOutcome(NamedTuple):
    PARTIAL_TERM_OUTCOME = "partial_term"
    LIVE_BIRTH_OUTCOME = "live_birth"
    STILLBIRTH_OUTCOME = "stillbirth"
    INVALID_OUTCOME = "invalid"  ## For sex of partial births


PREGNANCY_OUTCOMES = __PregnancyOutcome()


class _Durations(NamedTuple):
    FULL_TERM_DAYS = 40 * 7
    POSTPARTUM_DAYS = 6 * 7
    PARTURITION_DAYS = 1 * 7
    DETECTION_DAYS = 6 * 7
    PARTIAL_TERM_DAYS = 24 * 7
    INTERVENTION_DELAY_DAYS = 8 * 7
    PARTIAL_TERM_LOWER_WEEKS = 6.0
    PARTIAL_TERM_UPPER_WEEKS = 24.0


DURATIONS = _Durations()


INFANT_MALE_PERCENTAGES = {
    "Ethiopia": 0.514271,
    "Nigeria": 0.511785,
    "Pakistan": 0.514583,
}


NUM_DRAWS = 500


class _SimulationEventNames(NamedTuple):
    # Constants for the simulation events. Used for string comparison in components.
    PREGNANCY = "pregnancy"
    DELIVERY_FACILITY = "delivery_facility"
    AZITHROMYCIN_ACCESS = "azithromycin_access"
    MISOPROSTOL_ACCESS = "misoprostol_access"
    CPAP_ACCESS = "cpap_access"
    ANTIBIOTICS_ACCESS = "antibiotics_access"
    PROBIOTICS_ACCESS = "probiotics_access"
    MATERNAL_SEPSIS = "maternal_sepsis_and_other_maternal_infections"
    MATERNAL_HEMORRHAGE = "maternal_hemorrhage"
    OBSTRUCTED_LABOR = "maternal_obstructed_labor_and_uterine_rupture"
    POSTPARTUM_DEPRESSION = "postpartum_depression"
    MORTALITY = "mortality"
    EARLY_NEONATAL_MORTALITY = "early_neonatal_mortality"
    LATE_NEONATAL_MORTALITY = "late_neonatal_mortality"


SIMULATION_EVENT_NAMES = _SimulationEventNames()


class __UltrasoundTypes(NamedTuple):
    STANDARD: str = "standard"
    NO_ULTRASOUND: str = "no_ultrasound"
    AI_ASSISTED: str = "AI_assisted"


ULTRASOUND_TYPES = __UltrasoundTypes()


class __ANCRates(NamedTuple):
    ATTENDED_CARE_FACILITY = {
        "Ethiopia": 0.757,
        "Nigeria": 0.743,
        "Pakistan": 0.908,
    }
    RECEIVED_ULTRASOUND = {
        "Ethiopia": 0.607,
        "Nigeria": 0.587,
        "Pakistan": 0.667,
    }
    ULTRASOUND_TYPE = {
        "Ethiopia": {
            ULTRASOUND_TYPES.STANDARD: 1.0,
            ULTRASOUND_TYPES.AI_ASSISTED: 0.0,
        },
        "Nigeria": {
            ULTRASOUND_TYPES.STANDARD: 1.0,
            ULTRASOUND_TYPES.AI_ASSISTED: 0.0,
        },
        "Pakistan": {
            ULTRASOUND_TYPES.STANDARD: 1.0,
            ULTRASOUND_TYPES.AI_ASSISTED: 0.0,
        },
    }
    SUCCESSFUL_LBW_IDENTIFICATION = {
        ULTRASOUND_TYPES.NO_ULTRASOUND: 0.10,
        ULTRASOUND_TYPES.STANDARD: 0.61,
        ULTRASOUND_TYPES.AI_ASSISTED: 0.80,
    }
    STATED_GESTATIONAL_AGE_STANDARD_DEVIATION = {
        ULTRASOUND_TYPES.NO_ULTRASOUND: 45.5 / 7,
        ULTRASOUND_TYPES.STANDARD: 20.0 / 7,
        ULTRASOUND_TYPES.AI_ASSISTED: 5.0 / 7,
    }


ANC_RATES = __ANCRates()


class __Columns(NamedTuple):
    TRACKED = "tracked"
    EXIT_TIME = "exit_time"
    MOTHER_SEX = "sex"
    MOTHER_ALIVE = "alive"
    CHILD_ALIVE = "child_alive"
    MOTHER_AGE = "age"
    CHILD_AGE = "child_age"
    MOTHER_CAUSE_OF_DEATH = "cause_of_death"
    CHILD_CAUSE_OF_DEATH = "child_cause_of_death"
    MOTHER_YEARS_OF_LIFE_LOST = "years_of_life_lost"
    CHILD_YEARS_OF_LIFE_LOST = "child_years_of_life_lost"
    LOCATION = "location"
    PREGNANCY_OUTCOME = "pregnancy_outcome"
    SEX_OF_CHILD = "sex_of_child"
    BIRTH_WEIGHT_EXPOSURE = "birth_weight_exposure"
    GESTATIONAL_AGE_EXPOSURE = "gestational_age_exposure"
    ATTENDED_CARE_FACILITY = "attended_care_facility"
    DELIVERY_FACILITY_TYPE = "delivery_facility_type"
    ULTRASOUND_TYPE = "ultrasound_type"
    STATED_GESTATIONAL_AGE = "stated_gestational_age"
    SUCCESSFUL_LBW_IDENTIFICATION = "successful_lbw_identification"
    ANC_STATE = "anc_state"
    MATERNAL_SEPSIS = "maternal_sepsis_and_other_maternal_infections"
    MATERNAL_HEMORRHAGE = "maternal_hemorrhage"
    OBSTRUCTED_LABOR = "maternal_obstructed_labor_and_uterine_rupture"
    CPAP_AVAILABLE = "cpap_available"
    ANTIBIOTICS_AVAILABLE = "antibiotics_available"
    PARTIAL_TERM_PREGNANCY_DURATION = "partial_term_pregnancy_duration"
    PROBIOTICS_AVAILABLE = "probiotics_available"
    AZITHROMYCIN_AVAILABLE = "azithromycin_available"
    MISOPROSTOL_AVAILABLE = "misoprostol_available"
    POSTPARTUM_DEPRESSION = "postpartum_depression"
    POSTPARTUM_DEPRESSION_CASE_TYPE = "postpartum_depression_case_type"
    POSTPARTUM_DEPRESSION_CASE_DURATION = "postpartum_depression_case_duration"
    HEMOGLOBIN_DISTRIBUTION_PROPENSITY = "hemoglobin_distribution_propensity"
    HEMOGLOBIN_VALUE_PROPENSITY = "hemoglobin_value_propensity"


COLUMNS = __Columns()


# TODO: add other maternal disorders when implemented
MATERNAL_DISORDERS = [
    COLUMNS.OBSTRUCTED_LABOR,
    COLUMNS.MATERNAL_HEMORRHAGE,
    COLUMNS.MATERNAL_SEPSIS,
]


CHILD_LOOKUP_COLUMN_MAPPER = {
    "sex": COLUMNS.SEX_OF_CHILD,
    "age_start": "child_age_start",
    "age_end": "child_age_end",
}


class __NeonatalCauses(NamedTuple):
    PRETERM_BIRTH_WITH_RDS = "neonatal_preterm_birth_with_rds"
    PRETERM_BIRTH_WITHOUT_RDS = "neonatal_preterm_birth_without_rds"
    NEONATAL_SEPSIS = "neonatal_sepsis_and_other_neonatal_infections"
    NEONATAL_ENCEPHALOPATHY = "neonatal_encephalopathy_due_to_birth_asphyxia_and_trauma"


NEONATAL_CAUSES = __NeonatalCauses()
CAUSES_OF_NEONATAL_MORTALITY = [
    NEONATAL_CAUSES.PRETERM_BIRTH_WITH_RDS,
    NEONATAL_CAUSES.PRETERM_BIRTH_WITHOUT_RDS,
    NEONATAL_CAUSES.NEONATAL_SEPSIS,
    NEONATAL_CAUSES.NEONATAL_ENCEPHALOPATHY,
]


class __Pipelines(NamedTuple):
    LBWSG_ACMR_PAF_MODIFIER = "lbwsg_paf_on_all_causes.all_cause_mortality_risk.paf"
    ACMR = "all_causes.all_cause_mortality_risk"
    ACMR_PAF = "all_causes.all_cause_mortality_risk.paf"
    DEATH_IN_AGE_GROUP_PROBABILITY = "death_in_age_group_probability"
    NEONATAL_PRETERM_BIRTH_WITH_RDS = (
        "neonatal_preterm_birth_with_rds.cause_specific_mortality_risk"
    )
    PRETERM_WITH_RDS_FINAL_CSMR = "neonatal_preterm_birth_with_rds.csmr"
    NEONATAL_PRETERM_BIRTH_WITHOUT_RDS = (
        "neonatal_preterm_birth_without_rds.cause_specific_mortality_risk"
    )
    NEONATAL_SEPSIS = (
        "neonatal_sepsis_and_other_neonatal_infections.cause_specific_mortality_risk"
    )
    NEONATAL_ENCEPHALOPATHY = "neonatal_encephalopathy_due_to_birth_asphyxia_and_trauma.cause_specific_mortality_risk"
    PRETERM_WITHOUT_RDS_FINAL_CSMR = "neonatal_preterm_birth_without_rds.csmr"
    NEONATAL_SEPSIS_FINAL_CSMR = "neonatal_sepsis_and_other_neonatal_infections.csmr"
    NEONATAL_ENCEPHALOPATHY_FINAL_CSMR = (
        "neonatal_encephalopathy_due_to_birth_asphyxia_and_trauma.csmr"
    )
    PRETERM_WITH_RDS_RR = "effect_of_risk_factor.low_birth_weight_and_short_gestation_on_neonatal_preterm_birth_with_rds.relative_risk"
    PRETERM_WITHOUT_RDS_RR = "effect_of_risk_factor.low_birth_weight_and_short_gestation_on_neonatal_preterm_birth_without_rds.relative_risk"
    NEONATAL_SEPSIS_RR = "effect_of_risk_factor.low_birth_weight_and_short_gestation_on_neonatal_sepsis_and_other_neonatal_infections.relative_risk"
    NEONATAL_ENCEPHALOPATHY_RR = "effect_of_risk_factor.low_birth_weight_and_short_gestation_on_neonatal_encephalopathy_due_to_birth_asphyxia_and_trauma.relative_risk"
    ACMR_RR = "effect_of_low_birth_weight_and_short_gestation_on_all_causes.relative_risk"
    BIRTH_WEIGHT_EXPOSURE = "birth_weight.birth_exposure"
    GESTATIONAL_AGE_EXPOSURE = "gestational_age.birth_exposure"
    PREGNANCY_DURATION = "pregnancy_duration"
    BIRTH_OUTCOME_PROBABILITIES = "birth_outcome_probabilities"
    MATERNAL_SEPSIS_INCIDENCE_RISK = (
        "maternal_sepsis_and_other_maternal_infections.incidence_risk"
    )
    MATERNAL_HEMORRHAGE_INCIDENCE_RISK = "maternal_hemorrhage.incidence_risk"


PIPELINES = __Pipelines()


PRETERM_DEATHS_DUE_TO_RDS_PROBABILITY = 0.85
CHILD_INITIALIZATION_AGE = 0.1 / 365.0


class __DeliveryFacilityTypes(NamedTuple):
    HOME = "home"
    CEmONC = "CEmONC"
    BEmONC = "BEmONC"
    NONE = "none"


DELIVERY_FACILITY_TYPES = __DeliveryFacilityTypes()


DELIVERY_FACILITY_TYPE_PROBABILITIES = {
    "Ethiopia": {
        FACILITY_CHOICE.P_HOME: 0.683,
        FACILITY_CHOICE.P_CEmONC: 0.266,
        FACILITY_CHOICE.P_BEmONC: 0.051,
    },
    "Nigeria": {
        FACILITY_CHOICE.P_HOME: 0.683,
        FACILITY_CHOICE.P_CEmONC: 0.266,
        FACILITY_CHOICE.P_BEmONC: 0.051,
    },
    "Pakistan": {
        FACILITY_CHOICE.P_HOME: 0.683,
        FACILITY_CHOICE.P_CEmONC: 0.266,
        FACILITY_CHOICE.P_BEmONC: 0.051,
    },
}
# Probability each of these facility types has access to CPAP
CPAP_ACCESS_PROBABILITIES = {
    "Ethiopia": {
        NO_CPAP_RISK.P_CPAP_BEMONC: get_norm(0.075, 0.02**2),
        NO_CPAP_RISK.P_CPAP_CEMONC: get_norm(0.393, 0.05**2),
        NO_CPAP_RISK.P_CPAP_HOME: get_norm(0.0, 0.00**2),
    },
    "Nigeria": {
        NO_CPAP_RISK.P_CPAP_BEMONC: get_norm(0.075, 0.02**2),
        NO_CPAP_RISK.P_CPAP_CEMONC: get_norm(0.393, 0.05**2),
        NO_CPAP_RISK.P_CPAP_HOME: get_norm(0.0, 0.00**2),
    },
    "Pakistan": {
        NO_CPAP_RISK.P_CPAP_BEMONC: get_norm(0.075, 0.02**2),
        NO_CPAP_RISK.P_CPAP_CEMONC: get_norm(0.393, 0.05**2),
        NO_CPAP_RISK.P_CPAP_HOME: get_norm(0.0, 0.00**2),
    },
}
CPAP_RELATIVE_RISK_DISTRIBUTION = get_lognorm_from_quantiles(0.53, 0.34, 0.83)


ANTIBIOTIC_FACILITY_TYPE_DISTRIBUTION = {
    # NOTE: This is not being used as of model 8.3
    "Ethiopia": {
        NO_ANTIBIOTICS_RISK.P_ANTIBIOTIC_HOME: get_uniform_distribution_from_limits(0, 0.10),
        NO_ANTIBIOTICS_RISK.P_ANTIBIOTIC_BEMONC: get_uniform_distribution_from_limits(
            0.302, 0.529
        ),
        NO_ANTIBIOTICS_RISK.P_ANTIBIOTIC_CEMONC: get_uniform_distribution_from_limits(
            0.768, 0.972
        ),
    },
    "Nigeria": {
        NO_ANTIBIOTICS_RISK.P_ANTIBIOTIC_HOME: get_uniform_distribution_from_limits(0, 0.10),
        NO_ANTIBIOTICS_RISK.P_ANTIBIOTIC_BEMONC: get_uniform_distribution_from_limits(
            0.302, 0.529
        ),
        NO_ANTIBIOTICS_RISK.P_ANTIBIOTIC_CEMONC: get_uniform_distribution_from_limits(
            0.768, 0.972
        ),
    },
    "Pakistan": {
        NO_ANTIBIOTICS_RISK.P_ANTIBIOTIC_HOME: get_uniform_distribution_from_limits(0, 0.10),
        NO_ANTIBIOTICS_RISK.P_ANTIBIOTIC_BEMONC: get_uniform_distribution_from_limits(
            0.302, 0.529
        ),
        NO_ANTIBIOTICS_RISK.P_ANTIBIOTIC_CEMONC: get_uniform_distribution_from_limits(
            0.768, 0.972
        ),
    },
}
ANTIBIOTIC_RELATIVE_RISK_DISTRIBUTION = get_lognorm_from_quantiles(0.78, 0.60, 1.00)


PROBIOTICS_BASELINE_COVERAGE_PROABILITY = 0.0
PROBIOTICS_RELATIVE_RISK_DISTRIBUTION = get_lognorm_from_quantiles(0.81, 0.72, 0.91)


class __Interventions(NamedTuple):
    CPAP: str = "cpap"
    ANTIBIOTICS: str = "antibiotics"
    PROBIOTICS: str = "probiotics"
    AZITHROMYCIN: str = "azithromycin"
    MISOPROSTOL: str = "misoprostol"


INTERVENTIONS = __Interventions()
INTERVENTION_TYPE_MAPPER = {
    INTERVENTIONS.CPAP: "neonatal",
    INTERVENTIONS.ANTIBIOTICS: "neonatal",
    INTERVENTIONS.PROBIOTICS: "neonatal",
    INTERVENTIONS.AZITHROMYCIN: "maternal",
    INTERVENTIONS.MISOPROSTOL: "maternal",
}


AZITHROMYCIN_FACILITY_TYPE_DISTRIBUTION = {
    "Ethiopia": {
        NO_AZITHROMYCIN_RISK.P_AZITHROMYCIN_HOME: get_norm(0.0, 0.00**2),
        NO_AZITHROMYCIN_RISK.P_AZITHROMYCIN_BEMONC: get_norm(0.0, 0.00**2),
        NO_AZITHROMYCIN_RISK.P_AZITHROMYCIN_CEMONC: get_norm(0.0, 0.00**2),
    },
    "Nigeria": {
        NO_AZITHROMYCIN_RISK.P_AZITHROMYCIN_HOME: get_norm(0.0, 0.00**2),
        NO_AZITHROMYCIN_RISK.P_AZITHROMYCIN_BEMONC: get_norm(0.0, 0.00**2),
        NO_AZITHROMYCIN_RISK.P_AZITHROMYCIN_CEMONC: get_norm(0.0, 0.00**2),
    },
    "Pakistan": {
        NO_AZITHROMYCIN_RISK.P_AZITHROMYCIN_HOME: get_norm(0.0, 0.00**2),
        NO_AZITHROMYCIN_RISK.P_AZITHROMYCIN_BEMONC: get_norm(0.0, 0.00**2),
        NO_AZITHROMYCIN_RISK.P_AZITHROMYCIN_CEMONC: get_uniform_distribution_from_limits(
            0.153, 0.253
        ),
    },
}
# RR of no azithromycin intervention
AZITHROMYCIN_RELATIVE_RISK_DISTRIBUTION = get_lognorm_from_quantiles(1.54, 1.30, 1.82)
MISOPROSTOL_RELATIVE_RISK_DISTRIBUTION = get_lognorm_from_quantiles(0.61, 0.50, 0.74)


# Postpartum depression constants
POSTPARTUM_DEPRESSION_INCIDENCE_RISK = get_truncnorm(
    0.12, ninety_five_pct_confidence_interval=(0.04, 0.20)
)
# Case duration is in years
POSTPARTUM_DEPRESSION_CASE_DURATION = get_truncnorm(
    0.65, ninety_five_pct_confidence_interval=(0.59, 0.70)
)


class __PostpartumDepressionCaseTypes(NamedTuple):
    NONE: str = "none"
    ASYMPTOMATIC: str = "asymptomatic"
    MILD: str = "mild"
    MODERATE: str = "moderate"
    SEVERE: str = "severe"


POSTPARTUM_DEPRESSION_CASE_TYPES = __PostpartumDepressionCaseTypes()


POSTPARTUM_DEPRESSION_CASE_SEVERITY_PROBABILITIES = {
    POSTPARTUM_DEPRESSION_CASE_TYPES.ASYMPTOMATIC: 0.14,
    POSTPARTUM_DEPRESSION_CASE_TYPES.MILD: 0.59,
    POSTPARTUM_DEPRESSION_CASE_TYPES.MODERATE: 0.17,
    POSTPARTUM_DEPRESSION_CASE_TYPES.SEVERE: 0.10,
}
POSTPARTUM_DEPRESSION_CASE_SEVERITY_DISABILITY_WEIGHTS = {
    POSTPARTUM_DEPRESSION_CASE_TYPES.ASYMPTOMATIC: get_truncnorm(0.0, 0.00**2),
    POSTPARTUM_DEPRESSION_CASE_TYPES.MILD: get_truncnorm(
        0.145, ninety_five_pct_confidence_interval=(0.099, 0.209)
    ),
    POSTPARTUM_DEPRESSION_CASE_TYPES.MODERATE: get_truncnorm(
        0.396, ninety_five_pct_confidence_interval=(0.267, 0.531)
    ),
    POSTPARTUM_DEPRESSION_CASE_TYPES.SEVERE: get_truncnorm(
        0.658, ninety_five_pct_confidence_interval=(0.477, 0.807)
    ),
}


# Hemoglobin constants
<<<<<<< HEAD
HEMOGLOBIN_X_MIN = 40
HEMOGLOBIN_X_MAX = 150
=======
HEMOGLOBIN_DISTRIBUTION = "ensemble"
X_VALUES = {"min": 40, "max": 150}
>>>>>>> d9d38e69
HEMOGLOBIN_ENSEMBLE_DISTRIBUTION_WEIGHTS = {
    "parameter": ["gamma", "mgumbel"],
    "value": [0.4, 0.6],
}<|MERGE_RESOLUTION|>--- conflicted
+++ resolved
@@ -445,13 +445,9 @@
 
 
 # Hemoglobin constants
-<<<<<<< HEAD
 HEMOGLOBIN_X_MIN = 40
 HEMOGLOBIN_X_MAX = 150
-=======
 HEMOGLOBIN_DISTRIBUTION = "ensemble"
-X_VALUES = {"min": 40, "max": 150}
->>>>>>> d9d38e69
 HEMOGLOBIN_ENSEMBLE_DISTRIBUTION_WEIGHTS = {
     "parameter": ["gamma", "mgumbel"],
     "value": [0.4, 0.6],
