--- conflicted
+++ resolved
@@ -206,21 +206,6 @@
     def setup(self, builder: Builder) -> None:
         self._sim_step_name = builder.time.simulation_event_name()
         self.randomness = builder.randomness.get_stream(self.name, self)
-<<<<<<< HEAD
-        self.causes_of_death = [
-            NEONATAL_CAUSES.PRETERM_BIRTH_WITH_RDS,
-            NEONATAL_CAUSES.PRETERM_BIRTH_WITHOUT_RDS,
-            NEONATAL_CAUSES.NEONATAL_SEPSIS,
-            NEONATAL_CAUSES.NEONATAL_ENCEPHALOPATHY,
-            "other_causes",
-        ]
-
-        # Get neonatal csmr pipelines
-        self.with_rds_csmr = builder.value.get_value(
-            PIPELINES.NEONATAL_PRETERM_BIRTH_WITH_RDS
-        )
-        self.without_rds_csmr = builder.value.get_value(
-=======
         self.causes_of_death = CAUSES_OF_NEONATAL_MORTALITY + ["other_causes"]
 
         # Get neonatal csmr pipelines
@@ -228,7 +213,6 @@
             PIPELINES.NEONATAL_PRETERM_BIRTH_WITH_RDS
         )
         self.preterm_without_rds_csmr = builder.value.get_value(
->>>>>>> 27494789
             PIPELINES.NEONATAL_PRETERM_BIRTH_WITHOUT_RDS
         )
         self.sepsis_csmr = builder.value.get_value(PIPELINES.NEONATAL_SEPSIS)
@@ -320,15 +304,10 @@
         choices = pd.DataFrame(index=simulant_idx)
         all_causes_death_rate = self.death_in_age_group(simulant_idx)
         neonatal_cause_dict = {
-<<<<<<< HEAD
-            NEONATAL_CAUSES.PRETERM_BIRTH_WITH_RDS: self.with_rds_csmr(simulant_idx),
-            NEONATAL_CAUSES.PRETERM_BIRTH_WITHOUT_RDS: self.without_rds_csmr(simulant_idx),
-=======
             NEONATAL_CAUSES.PRETERM_BIRTH_WITH_RDS: self.preterm_with_rds_csmr(simulant_idx),
             NEONATAL_CAUSES.PRETERM_BIRTH_WITHOUT_RDS: self.preterm_without_rds_csmr(
                 simulant_idx
             ),
->>>>>>> 27494789
             NEONATAL_CAUSES.NEONATAL_SEPSIS: self.sepsis_csmr(simulant_idx),
             NEONATAL_CAUSES.NEONATAL_ENCEPHALOPATHY: self.encephalopathy_csmr(simulant_idx),
         }
