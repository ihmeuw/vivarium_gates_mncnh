--- conflicted
+++ resolved
@@ -3,11 +3,8 @@
 import pandas as pd
 from vivarium import Component
 from vivarium.framework.engine import Builder
-<<<<<<< HEAD
-=======
 from vivarium.framework.lookup import LookupTable
 from vivarium.framework.values import Pipeline
->>>>>>> 541c83af
 
 from vivarium_gates_mncnh.constants import data_keys
 from vivarium_gates_mncnh.constants.data_values import (
@@ -43,13 +40,9 @@
     #####################
 
     def setup(self, builder: Builder) -> None:
-<<<<<<< HEAD
-        self.acmr_paf = builder.value.get_value(PIPELINES.ACMR_PAF)
-=======
         # This is the ACMR PAF pipeline. For preterm we will get the custom preterm PAF
         self.paf = self.get_paf(builder)
         required_pipeline_resources = [self.paf] if isinstance(self.paf, Pipeline) else []
->>>>>>> 541c83af
         # Register csmr pipeline
         self.csmr = builder.value.register_value_producer(
             f"{self.neonatal_cause}.cause_specific_mortality_rate",
