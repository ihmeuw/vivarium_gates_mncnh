--- conflicted
+++ resolved
@@ -143,18 +143,6 @@
         # TODO: this will likely need to be updated with the next maternal intervention
         return [COLUMNS.DELIVERY_FACILITY_TYPE, COLUMNS.MOTHER_AGE]
 
-<<<<<<< HEAD
-    def on_initialize_simulants(self, pop_data: SimulantData) -> None:
-        simulants = pd.DataFrame(
-            {
-                self.intervention_column: False,
-            },
-            index=pop_data.index,
-        )
-        self.population_view.update(simulants)
-
-=======
->>>>>>> ca235497
     def on_time_step(self, event: Event) -> None:
         if self._sim_step_name() != self.time_step:
             return
