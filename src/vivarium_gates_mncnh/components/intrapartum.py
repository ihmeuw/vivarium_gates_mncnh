import pandas as pd
from vivarium import Component
from vivarium.framework.engine import Builder
from vivarium.framework.event import Event
from vivarium.framework.population import SimulantData

from vivarium_gates_mncnh.constants.data_keys import NO_CPAP_RISK
<<<<<<< HEAD
from vivarium_gates_mncnh.constants.data_values import COLUMNS, DELIVERY_FACILITY_TYPES
from vivarium_gates_mncnh.constants.scenarios import INTERVENTION_SCENARIOS
=======
from vivarium_gates_mncnh.constants.data_values import (
    COLUMNS,
    DELIVERY_FACILITY_TYPES,
    SIMULATION_EVENT_NAMES,
)
from vivarium_gates_mncnh.constants.scenarios import INTERVENTION_SCENARIOS
from vivarium_gates_mncnh.utilities import get_location
>>>>>>> fa669f92


class NeonatalInterventionAccess(Component):
    """Component for determining if a simulant has access to neonatal interventions."""

    @property
    def configuration_defaults(self) -> dict:
        return {
            self.name: {
                "data_sources": {
                    "bemonc_access_probability": f"intervention.no_{self.intervention}_risk.probability_{self.intervention}_bemonc",
                    "cemonc_access_probability": f"intervention.no_{self.intervention}_risk.probability_{self.intervention}_cemonc",
                }
            }
        }

    @property
    def columns_created(self) -> list[str]:
        return [self.intervention_column]

    @property
    def columns_required(self) -> list[str]:
        return [COLUMNS.DELIVERY_FACILITY_TYPE]

    def __init__(self, intervention: str) -> None:
        super().__init__()
        self.intervention = intervention
        self.intervention_column = f"{self.intervention}_available"
        self.time_step = f"{self.intervention}_access"

    def setup(self, builder: Builder) -> None:
        self._sim_step_name = builder.time.simulation_event_name()
        self.randomness = builder.randomness.get_stream(self.name)
<<<<<<< HEAD
        self.scenario = INTERVENTION_SCENARIOS[builder.configuration.intervention.scenario]
        self.coverage_values = self.get_coverage_values()
=======
        self.location = get_location(builder)
        self.scenario = INTERVENTION_SCENARIOS[builder.configuration.intervention.scenario]
        self.coverage_values = self.get_coverage_values(builder)
>>>>>>> fa669f92

    def on_initialize_simulants(self, pop_data: SimulantData) -> None:
        simulants = pd.DataFrame(
            {
                self.intervention_column: False,
            },
            index=pop_data.index,
        )
        self.population_view.update(simulants)

    def on_time_step(self, event: Event) -> None:
        if self._sim_step_name() != self.time_step:
            return

        pop = self.population_view.get(event.index)

        for (
            facility_type,
            coverage_value,
        ) in self.coverage_values.items():
            facility_idx = pop.index[pop[COLUMNS.DELIVERY_FACILITY_TYPE] == facility_type]
<<<<<<< HEAD
            get_intervention_idx = self.randomness.filter_for_probability(
                facility_idx,
                coverage_value(facility_idx),
=======
            cpap_access_idx = self.randomness.filter_for_probability(
                facility_idx,
                coverage_value,
>>>>>>> fa669f92
                f"cpap_access_{facility_type}",
            )
            pop.loc[get_intervention_idx, self.intervention_column] = True

        self.population_view.update(pop)

<<<<<<< HEAD
    def get_coverage_values(self) -> dict[str, float]:
        delivery_facility_access_probabilities = {
            DELIVERY_FACILITY_TYPES.BEmONC: self.lookup_tables["bemonc_access_probability"],
            DELIVERY_FACILITY_TYPES.CEmONC: self.lookup_tables["cemonc_access_probability"],
        }
        bemonc_scenario = getattr(self.scenario, f"bemonc_{self.intervention}_access")
        cemonc_scenario = getattr(self.scenario, f"cemonc_{self.intervention}_access")
        bemonc_intervention_access = (
            1.0
            if bemonc_scenario == "full"
            else delivery_facility_access_probabilities[DELIVERY_FACILITY_TYPES.BEmONC]
        )
        cemonc_intervention_access = (
            1.0
            if cemonc_scenario == "full"
            else delivery_facility_access_probabilities[DELIVERY_FACILITY_TYPES.CEmONC]
        )
        return {
            DELIVERY_FACILITY_TYPES.BEmONC: bemonc_intervention_access,
            DELIVERY_FACILITY_TYPES.CEmONC: cemonc_intervention_access,
=======
    def get_coverage_values(self, builder: Builder) -> dict[str, float]:
        delivery_facility_access_probabilities = {
            DELIVERY_FACILITY_TYPES.BEmONC: builder.data.load(NO_CPAP_RISK.P_CPAP_BEmONC),
            DELIVERY_FACILITY_TYPES.CEmONC: builder.data.load(NO_CPAP_RISK.P_CPAP_CEmONC),
        }
        bemonc_cpap_access = (
            1.0
            if self.scenario.bemonc_cpap_access == "full"
            else delivery_facility_access_probabilities[DELIVERY_FACILITY_TYPES.BEmONC]
        )
        cemonc_cpap_access = (
            1.0
            if self.scenario.cemonc_cpap_access == "full"
            else delivery_facility_access_probabilities[DELIVERY_FACILITY_TYPES.CEmONC]
        )
        return {
            DELIVERY_FACILITY_TYPES.BEmONC: bemonc_cpap_access,
            DELIVERY_FACILITY_TYPES.CEmONC: cemonc_cpap_access,
>>>>>>> fa669f92
        }<|MERGE_RESOLUTION|>--- conflicted
+++ resolved
@@ -4,19 +4,8 @@
 from vivarium.framework.event import Event
 from vivarium.framework.population import SimulantData
 
-from vivarium_gates_mncnh.constants.data_keys import NO_CPAP_RISK
-<<<<<<< HEAD
 from vivarium_gates_mncnh.constants.data_values import COLUMNS, DELIVERY_FACILITY_TYPES
 from vivarium_gates_mncnh.constants.scenarios import INTERVENTION_SCENARIOS
-=======
-from vivarium_gates_mncnh.constants.data_values import (
-    COLUMNS,
-    DELIVERY_FACILITY_TYPES,
-    SIMULATION_EVENT_NAMES,
-)
-from vivarium_gates_mncnh.constants.scenarios import INTERVENTION_SCENARIOS
-from vivarium_gates_mncnh.utilities import get_location
->>>>>>> fa669f92
 
 
 class NeonatalInterventionAccess(Component):
@@ -50,14 +39,8 @@
     def setup(self, builder: Builder) -> None:
         self._sim_step_name = builder.time.simulation_event_name()
         self.randomness = builder.randomness.get_stream(self.name)
-<<<<<<< HEAD
         self.scenario = INTERVENTION_SCENARIOS[builder.configuration.intervention.scenario]
         self.coverage_values = self.get_coverage_values()
-=======
-        self.location = get_location(builder)
-        self.scenario = INTERVENTION_SCENARIOS[builder.configuration.intervention.scenario]
-        self.coverage_values = self.get_coverage_values(builder)
->>>>>>> fa669f92
 
     def on_initialize_simulants(self, pop_data: SimulantData) -> None:
         simulants = pd.DataFrame(
@@ -79,22 +62,15 @@
             coverage_value,
         ) in self.coverage_values.items():
             facility_idx = pop.index[pop[COLUMNS.DELIVERY_FACILITY_TYPE] == facility_type]
-<<<<<<< HEAD
             get_intervention_idx = self.randomness.filter_for_probability(
                 facility_idx,
                 coverage_value(facility_idx),
-=======
-            cpap_access_idx = self.randomness.filter_for_probability(
-                facility_idx,
-                coverage_value,
->>>>>>> fa669f92
                 f"cpap_access_{facility_type}",
             )
             pop.loc[get_intervention_idx, self.intervention_column] = True
 
         self.population_view.update(pop)
 
-<<<<<<< HEAD
     def get_coverage_values(self) -> dict[str, float]:
         delivery_facility_access_probabilities = {
             DELIVERY_FACILITY_TYPES.BEmONC: self.lookup_tables["bemonc_access_probability"],
@@ -115,24 +91,4 @@
         return {
             DELIVERY_FACILITY_TYPES.BEmONC: bemonc_intervention_access,
             DELIVERY_FACILITY_TYPES.CEmONC: cemonc_intervention_access,
-=======
-    def get_coverage_values(self, builder: Builder) -> dict[str, float]:
-        delivery_facility_access_probabilities = {
-            DELIVERY_FACILITY_TYPES.BEmONC: builder.data.load(NO_CPAP_RISK.P_CPAP_BEmONC),
-            DELIVERY_FACILITY_TYPES.CEmONC: builder.data.load(NO_CPAP_RISK.P_CPAP_CEmONC),
-        }
-        bemonc_cpap_access = (
-            1.0
-            if self.scenario.bemonc_cpap_access == "full"
-            else delivery_facility_access_probabilities[DELIVERY_FACILITY_TYPES.BEmONC]
-        )
-        cemonc_cpap_access = (
-            1.0
-            if self.scenario.cemonc_cpap_access == "full"
-            else delivery_facility_access_probabilities[DELIVERY_FACILITY_TYPES.CEmONC]
-        )
-        return {
-            DELIVERY_FACILITY_TYPES.BEmONC: bemonc_cpap_access,
-            DELIVERY_FACILITY_TYPES.CEmONC: cemonc_cpap_access,
->>>>>>> fa669f92
         }