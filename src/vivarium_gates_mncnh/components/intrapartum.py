--- conflicted
+++ resolved
@@ -7,15 +7,11 @@
 from vivarium.framework.lookup import LookupTable
 from vivarium.framework.population import SimulantData
 
-<<<<<<< HEAD
 from vivarium_gates_mncnh.constants.data_values import (
     CHILD_LOOKUP_COLUMN_MAPPER,
     COLUMNS,
     DELIVERY_FACILITY_TYPES,
 )
-=======
-from vivarium_gates_mncnh.constants.data_values import COLUMNS, DELIVERY_FACILITY_TYPES
->>>>>>> fce17a2f
 from vivarium_gates_mncnh.constants.scenarios import INTERVENTION_SCENARIOS
 
 
@@ -27,7 +23,6 @@
         return {
             self.name: {
                 "data_sources": {
-<<<<<<< HEAD
                     "bemonc_access_probability": partial(
                         self.load_coverage_data, key="bemonc"
                     ),
@@ -35,10 +30,6 @@
                         self.load_coverage_data, key="cemonc"
                     ),
                     "home_access_probability": partial(self.load_coverage_data, key="home"),
-=======
-                    "bemonc_access_probability": f"intervention.no_{self.intervention}_risk.probability_{self.intervention}_bemonc",
-                    "cemonc_access_probability": f"intervention.no_{self.intervention}_risk.probability_{self.intervention}_cemonc",
->>>>>>> fce17a2f
                 }
             }
         }
@@ -83,25 +74,11 @@
             coverage_value,
         ) in self.coverage_values.items():
             facility_idx = pop.index[pop[COLUMNS.DELIVERY_FACILITY_TYPE] == facility_type]
-<<<<<<< HEAD
-            coverage_value = (
-                coverage_value
-                if isinstance(coverage_value, float)
-                else coverage_value(facility_idx)
-            )
-            get_intervention_idx = self.randomness.filter_for_probability(
-                facility_idx,
-                coverage_value,
-                f"intervention_access_{facility_type}",
-            )
-
-=======
             get_intervention_idx = self.randomness.filter_for_probability(
                 facility_idx,
                 coverage_value(facility_idx),
                 f"cpap_access_{facility_type}",
             )
->>>>>>> fce17a2f
             pop.loc[get_intervention_idx, self.intervention_column] = True
 
         self.population_view.update(pop)
@@ -110,10 +87,7 @@
         delivery_facility_access_probabilities = {
             DELIVERY_FACILITY_TYPES.BEmONC: self.lookup_tables["bemonc_access_probability"],
             DELIVERY_FACILITY_TYPES.CEmONC: self.lookup_tables["cemonc_access_probability"],
-<<<<<<< HEAD
             DELIVERY_FACILITY_TYPES.HOME: self.lookup_tables["home_access_probability"],
-=======
->>>>>>> fce17a2f
         }
         bemonc_scenario = getattr(self.scenario, f"bemonc_{self.intervention}_access")
         cemonc_scenario = getattr(self.scenario, f"cemonc_{self.intervention}_access")
@@ -134,7 +108,6 @@
         return {
             DELIVERY_FACILITY_TYPES.BEmONC: bemonc_intervention_access,
             DELIVERY_FACILITY_TYPES.CEmONC: cemonc_intervention_access,
-<<<<<<< HEAD
             DELIVERY_FACILITY_TYPES.HOME: home_intervention_access,
         }
 
@@ -145,7 +118,4 @@
         if isinstance(data, pd.DataFrame):
             data = data.rename(columns=CHILD_LOOKUP_COLUMN_MAPPER)
 
-        return data
-=======
-        }
->>>>>>> fce17a2f
+        return data