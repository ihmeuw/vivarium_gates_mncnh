from __future__ import annotations

from typing import Callable

import numpy as np
import pandas as pd
from layered_config_tree import ConfigurationError
from vivarium import Component
from vivarium.framework.engine import Builder
from vivarium.framework.event import Event
from vivarium.framework.lookup import LookupTable
from vivarium.framework.population import SimulantData
from vivarium.framework.randomness import RESIDUAL_CHOICE
from vivarium.framework.values import Pipeline
from vivarium_public_health.risks import RiskEffect
from vivarium_public_health.utilities import get_lookup_columns

from vivarium_gates_mncnh.constants import data_keys, data_values, models
from vivarium_gates_mncnh.constants.data_values import (
    ANC_ATTENDANCE_TYPES,
    COLUMNS,
    INTERVENTIONS,
    PIPELINES,
    PREGNANCY_OUTCOMES,
    SIMULATION_EVENT_NAMES,
)
from vivarium_gates_mncnh.constants.scenarios import INTERVENTION_SCENARIOS


class InterventionRiskEffect(Component):
    """Component that modifies a neonatal CSMR pipeline based on the lack of an intervention.
    This is the implementation of the RiskEffect for these dichoctomous risks."""

    INTERVENTION_PIPELINE_MODIFIERS_MAP = {
        # TODO: add neonatal interventions below here
        INTERVENTIONS.ANTIBIOTICS: PIPELINES.NEONATAL_SEPSIS_FINAL_CSMR,
        INTERVENTIONS.PROBIOTICS: PIPELINES.NEONATAL_SEPSIS_FINAL_CSMR,
        # TODO: add maternal interventions below here
        INTERVENTIONS.AZITHROMYCIN: PIPELINES.MATERNAL_SEPSIS_INCIDENCE_RISK,
        INTERVENTIONS.MISOPROSTOL: PIPELINES.MATERNAL_HEMORRHAGE_INCIDENCE_RISK,
    }

    @property
    def configuration_defaults(self) -> dict:
        return {
            self.name: {
                "data_sources": {
                    "relative_risk": f"intervention.no_{self.lack_of_intervention_risk}_risk.relative_risk",
                    "paf": f"intervention.no_{self.lack_of_intervention_risk}_risk.population_attributable_fraction",
                }
            }
        }

    @property
    def columns_required(self) -> list[str]:
        return [self.col_required]

    @property
    def target_pipeline_name(self) -> str:
        return self.INTERVENTION_PIPELINE_MODIFIERS_MAP[self.lack_of_intervention_risk]

    def __init__(
        self,
        lack_of_intervention_risk: str,
    ) -> None:
        super().__init__()
        self.lack_of_intervention_risk = lack_of_intervention_risk
        self.col_required = f"{lack_of_intervention_risk}_available"

    def setup(self, builder: Builder) -> None:
        self.randomness = builder.randomness.get_stream(self.name)
        builder.value.register_value_modifier(
            self.target_pipeline_name,
            self.modify_target_pipeline,
            component=self,
            required_resources=[self.col_required]
            + get_lookup_columns(
                [self.lookup_tables["paf"], self.lookup_tables["relative_risk"]]
            ),
        )

    ##################
    # Helper nethods #
    ##################

    def modify_target_pipeline(
        self, index: pd.Index, target_pipeline: pd.Series[float]
    ) -> pd.Series[float]:
        # TODO: rename and update names
        # No intervention access is like a dichotomous risk factor, meaning those that have access to CPAP will
        # not have their CSMR modify by no intervention RR
        pop = self.population_view.get(index)
        no_intervention_idx = pop.index[pop[self.col_required] == False]
        # NOTE: RR is relative risk for no intervention
        no_intervention_rr = self.lookup_tables["relative_risk"](no_intervention_idx)
        # NOTE: PAF is for no intervention
        paf = self.lookup_tables["paf"](index)
        # Modify the pipeline
        modified_pipeline = target_pipeline * (1 - paf)
        modified_pipeline.loc[no_intervention_idx] = modified_pipeline * no_intervention_rr
        return modified_pipeline


class CPAPAndACSRiskEffect(Component):
    @property
    def configuration_defaults(self) -> dict:
        return {
            self.name: {
                "data_sources": {
                    "no_cpap_relative_risk": f"intervention.no_cpap_risk.relative_risk",
                    "no_cpap_paf": f"intervention.no_cpap_risk.population_attributable_fraction",
                    "no_acs_relative_risk": f"intervention.no_acs_risk.relative_risk",
                    "no_acs_paf": f"intervention.no_acs_risk.population_attributable_fraction",
                }
            }
        }

    @property
    def columns_required(self) -> list[str]:
        return [COLUMNS.CPAP_AVAILABLE, COLUMNS.ACS_AVAILABLE, COLUMNS.STATED_GESTATIONAL_AGE]

    @property
    def target_pipeline_name(self) -> str:
        return PIPELINES.PRETERM_WITH_RDS_FINAL_CSMR

    def setup(self, builder: Builder) -> None:
        self.randomness = builder.randomness.get_stream(self.name)
        builder.value.register_value_modifier(
            self.target_pipeline_name,
            self.modify_target_pipeline,
            component=self,
            required_resources=self.columns_required
            + get_lookup_columns(
                [
                    self.lookup_tables["no_cpap_relative_risk"],
                    self.lookup_tables["no_cpap_paf"],
                    self.lookup_tables["no_acs_relative_risk"],
                    self.lookup_tables["no_acs_paf"],
                ]
            ),
        )

    def modify_target_pipeline(
        self, index: pd.Index, target_pipeline: pd.Series[float]
    ) -> pd.Series[float]:
        """
        Modifies the preterm RDS CSMR pipeline based on CPAP and ACS access and ACS eligibility.

        Logic:
        - For simulants without CPAP and who are ACS-eligible (gestational age 26-33 weeks):
            Apply both no_CPAP_RR and no_ACS_RR.
        - For all ACS-eligible simulants:
            Apply no_ACS_PAF.
        - For simulants without CPAP and not ACS-eligible:
            Apply no_CPAP_RR.
        - For all simulants not ACS-eligible:
            Apply no_CPAP_PAF.
        """
        pop = self.population_view.get(index)
        in_acs_gestational_age_range = pop[COLUMNS.STATED_GESTATIONAL_AGE].between(26, 33)
        has_no_cpap = pop[COLUMNS.CPAP_AVAILABLE] == False

        no_intervention_index = has_no_cpap.index
        no_acs_index = pop.index[has_no_cpap & in_acs_gestational_age_range]
        no_cpap_index = pop.index[has_no_cpap & ~in_acs_gestational_age_range]

        # define RR
        no_intervention_rr = pd.Series(1.0, index=index)
        no_intervention_rr.loc[no_cpap_index] = self.lookup_tables["no_cpap_relative_risk"](
            no_cpap_index
        )
        no_intervention_rr.loc[no_acs_index] = self.lookup_tables["no_acs_relative_risk"](
            no_acs_index
        ) * self.lookup_tables["no_cpap_relative_risk"](no_acs_index)

        # define PAF
        no_intervention_paf = self.lookup_tables["no_cpap_paf"](index)
        in_acs_ga_range_index = pop.index[in_acs_gestational_age_range]
        no_intervention_paf.loc[in_acs_gestational_age_range] = self.lookup_tables[
            "no_acs_paf"
        ](in_acs_ga_range_index)

        # update pipeline
        target_pipeline.loc[no_intervention_index] = (
            target_pipeline.loc[no_intervention_index]
            * (1 - no_intervention_paf)
            * no_intervention_rr
        )

        return target_pipeline


class OralIronInterventionExposure(Component):
    CONFIGURATION_DEFAULTS = {
        "intervention": {
            "scenario": "baseline",
        },
    }

    @property
    def time_step_cleanup_priority(self) -> int:
        # ANC attendance will have been updated
        return 6

    @property
    def columns_created(self) -> list[str]:
        return [COLUMNS.ORAL_IRON_INTERVENTION]

    @property
    def columns_required(self) -> list[str]:
        return [COLUMNS.ANC_ATTENDANCE]

    def __init__(self):
        super().__init__()
        self.ifa_exposure_pipeline_name = f"{data_keys.IFA_SUPPLEMENTATION.name}.exposure"
        self.mmn_exposure_pipeline_name = f"{data_keys.MMN_SUPPLEMENTATION.name}.exposure"

    # noinspection PyAttributeOutsideInit
    def setup(self, builder: Builder) -> None:
        self._sim_step_name = builder.time.simulation_event_name()
        self.clock = builder.time.clock()
        self.randomness = builder.randomness.get_stream(self.name)

        self.scenario = builder.configuration.intervention.scenario
        self.ifa_coverage = builder.data.load(data_keys.IFA_SUPPLEMENTATION.COVERAGE).value[0]

        self.ifa_exposure_pipeline = builder.value.register_value_producer(
            self.ifa_exposure_pipeline_name,
            source=self._get_ifa_exposure,
            requires_columns=[COLUMNS.ORAL_IRON_INTERVENTION],
        )
        self.mmn_exposure_pipeline = builder.value.register_value_producer(
            self.mmn_exposure_pipeline_name,
            source=self._get_mmn_exposure,
            requires_columns=[COLUMNS.ORAL_IRON_INTERVENTION],
        )

    def on_initialize_simulants(self, pop: SimulantData) -> None:
        pop_update = pd.DataFrame(
<<<<<<< HEAD
            {COLUMNS.ORAL_IRON_INTERVENTION: "N/A"},
=======
            {COLUMNS.ORAL_IRON_INTERVENTION: "no_treatment"},
>>>>>>> a9cd9026
            index=pop.index,
        )

        self.population_view.update(pop_update)

    def on_time_step_cleanup(self, event: Event) -> None:
        if self._sim_step_name() != SIMULATION_EVENT_NAMES.PREGNANCY:
            return
        pop = self.population_view.get(event.index)
        attends_anc = pop[COLUMNS.ANC_ATTENDANCE] != ANC_ATTENDANCE_TYPES.NONE
        anc_pop = pop.loc[attends_anc]

        if (
            INTERVENTION_SCENARIOS[self.scenario].ifa_mms_coverage
            == models.ORAL_IRON_INTERVENTION.MMS
        ):
            pop_update = pd.DataFrame(
                {COLUMNS.ORAL_IRON_INTERVENTION: models.ORAL_IRON_INTERVENTION.MMS},
                index=anc_pop.index,
            )
        else:
            pop_update = self.randomness.choice(
                anc_pop.index,
                choices=[
                    models.ORAL_IRON_INTERVENTION.IFA,
                    models.ORAL_IRON_INTERVENTION.NO_TREATMENT,
                ],
                p=[self.ifa_coverage, RESIDUAL_CHOICE],
                additional_key="baseline_ifa",
            )
            pop_update.name = COLUMNS.ORAL_IRON_INTERVENTION

        self.population_view.update(pop_update)

    def _get_ifa_exposure(self, index: pd.Index) -> pd.Series:
        pop = self.population_view.get(index)
        has_ifa = pop[COLUMNS.ORAL_IRON_INTERVENTION].isin(
            [models.ORAL_IRON_INTERVENTION.IFA, models.ORAL_IRON_INTERVENTION.MMS]
        )

        exposure = pd.Series(data_keys.IFA_SUPPLEMENTATION.CAT1, index=index)
        exposure[has_ifa] = data_keys.IFA_SUPPLEMENTATION.CAT2
        return exposure

    def _get_mmn_exposure(self, index: pd.Index) -> pd.Series:
        pop = self.population_view.get(index)
        has_mmn = pop[COLUMNS.ORAL_IRON_INTERVENTION] == models.ORAL_IRON_INTERVENTION.MMS

        exposure = pd.Series(data_keys.MMN_SUPPLEMENTATION.CAT1, index=index)
        exposure[has_mmn] = data_keys.MMN_SUPPLEMENTATION.CAT2
        return exposure


class OralIronInterventionEffect(Component):
    """IFA and MMS effects on hemoglobin and stillbirth."""

    @property
    def columns_required(self) -> list[str]:
        return [COLUMNS.ORAL_IRON_INTERVENTION, COLUMNS.ANC_ATTENDANCE]

    #################
    # Setup methods #
    #################

    def setup(self, builder: Builder) -> None:
        self.ifa_coverage = builder.data.load(data_keys.IFA_SUPPLEMENTATION.COVERAGE).value[0]
        self.mms_stillbirth_rr = builder.data.load(
            data_keys.MMN_SUPPLEMENTATION.STILLBIRTH_RR
        ).value[0]
        self.ifa_effect_size = builder.data.load(
            data_keys.IFA_SUPPLEMENTATION.EFFECT_SIZE
        ).value[0]

        builder.value.register_value_modifier(
            PIPELINES.HEMOGLOBIN_EXPOSURE,
            self.update_hemoglobin_exposure,
            requires_columns=self.columns_created,
        )

        builder.value.register_value_modifier(
            PIPELINES.BIRTH_OUTCOME_PROBABILITIES,
            self.adjust_stillbirth_probability,
            requires_columns=self.columns_created,
        )

    ##################################
    # Pipeline sources and modifiers #
    ##################################

    def update_hemoglobin_exposure(
        self, index: pd.Index, exposure: pd.Series[float]
    ) -> pd.Series[float]:
        pop = self.population_view.get(index)

        has_first_trimester_anc = pop[COLUMNS.ANC_ATTENDANCE].isin(
            [
                ANC_ATTENDANCE_TYPES.FIRST_TRIMESTER_ONLY,
                ANC_ATTENDANCE_TYPES.FIRST_TRIMESTER_AND_LATER_PREGNANCY,
            ]
        )
        has_later_pregnancy_anc = (
            pop[COLUMNS.ANC_ATTENDANCE] == ANC_ATTENDANCE_TYPES.LATER_PREGNANCY_ONLY
        )
        oral_iron_covered = (
            pop[COLUMNS.ORAL_IRON_INTERVENTION] != models.ORAL_IRON_INTERVENTION.NO_TREATMENT
        )

        needs_first_trimester_update = has_first_trimester_anc & oral_iron_covered
        # TODO: add boolean check for IV iron coverage when implemented
        needs_later_pregnancy_update = has_later_pregnancy_anc & oral_iron_covered

        exposure.loc[needs_first_trimester_update] += self.ifa_effect_size
        exposure.loc[needs_later_pregnancy_update] += self.ifa_effect_size

        return exposure

    def adjust_stillbirth_probability(
        self, index: pd.Index, birth_outcome_probabilities: pd.DataFrame
    ) -> pd.DataFrame:
        pop = self.population_view.subview([COLUMNS.ORAL_IRON_INTERVENTION]).get(index)

        on_treatment = (
            pop[COLUMNS.ORAL_IRON_INTERVENTION] == models.ORAL_IRON_INTERVENTION.MMS
        )
        # Add spare probability onto live births first
        birth_outcome_probabilities.loc[
            on_treatment, PREGNANCY_OUTCOMES.LIVE_BIRTH_OUTCOME
        ] += birth_outcome_probabilities.loc[
            on_treatment, PREGNANCY_OUTCOMES.STILLBIRTH_OUTCOME
        ] * (
            1 - self.mms_stillbirth_rr
        )
        # Then re-scale stillbirth probability
        birth_outcome_probabilities.loc[
            on_treatment, PREGNANCY_OUTCOMES.STILLBIRTH_OUTCOME
        ] *= self.mms_stillbirth_rr
        # This preserves normalization by construction

        return birth_outcome_probabilities


class AdditiveRiskEffect(RiskEffect):
    def __init__(self, risk: str, target: str):
        super().__init__(risk, target)
        self.effect_pipeline_name = f"{self.risk.name}_on_{self.target.name}.effect"

    @property
    def is_exposure_categorical(self) -> bool:
        return True

    #################
    # Setup methods #
    #################

    # noinspection PyAttributeOutsideInit
    def setup(self, builder: Builder) -> None:
        super().setup(builder)
        self.effect = self.get_effect_pipeline(builder)
        self.excess_shift = self.get_excess_shift(builder)

    def build_all_lookup_tables(self, builder: Builder) -> None:
        # NOTE: I have overwritten this method since PAF and RR lookup tables do not
        # get used in this class. This is to prevent us from having to configure a scalar for all
        # AdditiveRiskEffect instances in this model
        self.lookup_tables["relative_risk"] = self.build_lookup_table(builder, 1)
        self.lookup_tables["population_attributable_fraction"] = self.build_lookup_table(
            builder, 0
        )
        self.lookup_tables["excess_shift"] = self.get_excess_shift_lookup_table(builder)
        self.lookup_tables["risk_specific_shift"] = self.get_risk_specific_shift_lookup_table(
            builder
        )

    def get_effect_pipeline(self, builder: Builder) -> Pipeline:
        return builder.value.register_value_producer(
            self.effect_pipeline_name,
            source=self.get_effect,
            requires_values=[self.exposure_pipeline_name],
        )

    def get_excess_shift_lookup_table(self, builder: Builder) -> LookupTable:
        excess_shift_data = builder.data.load(
            f"{self.risk}.excess_shift",
            affected_entity=self.target.name,
            affected_measure=self.target.measure,
        )
        excess_shift_data, value_cols = self.process_categorical_data(
            builder, excess_shift_data
        )
        return self.build_lookup_table(builder, excess_shift_data, value_cols)

    def get_relative_risk_source(self, builder: Builder) -> Callable[[pd.Index], pd.Series]:
        return lambda index: pd.Series(1.0, index=index)

    def get_target_modifier(
        self, builder: Builder
    ) -> Callable[[pd.Index, pd.Series], pd.Series]:
        def adjust_target(index: pd.Index, target: pd.Series) -> pd.Series:
            affected_rates = target + self.effect(index)
            return affected_rates

        return adjust_target

    def get_risk_specific_shift_lookup_table(self, builder: Builder) -> LookupTable:
        risk_specific_shift_data = builder.data.load(
            f"{self.risk}.risk_specific_shift",
            affected_entity=self.target.name,
            affected_measure=self.target.measure,
        )
        return self.build_lookup_table(builder, risk_specific_shift_data, ["value"])

    def register_paf_modifier(self, builder: Builder) -> None:
        pass

    def get_excess_shift(self, builder: Builder) -> LookupTable | Pipeline:
        return self.lookup_tables["excess_shift"]

    ##################################
    # Pipeline sources and modifiers #
    ##################################

    def get_effect(self, index: pd.Index) -> pd.Series:
        index_columns = ["index", self.risk.name]
        excess_shift = self.excess_shift(index)
        exposure = self.exposure(index).reset_index()
        exposure.columns = index_columns
        exposure = exposure.set_index(index_columns)

        relative_risk = excess_shift.stack().reset_index()
        relative_risk.columns = index_columns + ["value"]
        relative_risk = relative_risk.set_index(index_columns)

        raw_effect = relative_risk.loc[exposure.index, "value"].droplevel(self.risk.name)

        risk_specific_shift = self.lookup_tables["risk_specific_shift"](index)
        effect = raw_effect - risk_specific_shift
        return effect


class MMSEffectOnGestationalAge(AdditiveRiskEffect):
    """Model effect of multiple micronutrient supplementation on gestational age.
    Unique component because the excess shift value depends on IFA-shifted gestational age."""

    def __init__(self):
        super().__init__(
            "risk_factor.multiple_micronutrient_supplementation",
            "risk_factor.gestational_age.birth_exposure",
        )
        self.excess_shift_pipeline_name = (
            f"{self.risk.name}_on_{self.target.name}.excess_shift"
        )
        self.risk_specific_shift_pipeline_name = (
            f"{self.risk.name}_on_{self.target.name}.risk_specific_shift"
        )
        self.raw_gestational_age_exposure_column_name = "gestational_age_exposure"

    @property
    def columns_required(self) -> list[str]:
        return [self.raw_gestational_age_exposure_column_name]

    #################
    # Setup methods #
    #################

    # noinspection PyAttributeOutsideInit
    def setup(self, builder: Builder) -> None:
        super().setup(builder)
        self.ifa_on_gestational_age = builder.components.get_component(
            f"risk_effect.iron_folic_acid_supplementation_on_{self.target}"
        )

    def build_all_lookup_tables(self, builder: Builder) -> None:
        self.lookup_tables["relative_risk"] = self.build_lookup_table(builder, 1)
        self.lookup_tables["population_attributable_fraction"] = self.build_lookup_table(
            builder, 0
        )
        self.lookup_tables["risk_specific_shift"] = self.get_risk_specific_shift_lookup_table(
            builder
        )
        self.lookup_tables["mms_subpop1_excess_shift"] = self._get_mms_excess_shift_data(
            builder, data_keys.MMN_SUPPLEMENTATION.EXCESS_GA_SHIFT_SUBPOP_1
        )
        self.lookup_tables["mms_subpop2_excess_shift"] = self._get_mms_excess_shift_data(
            builder, data_keys.MMN_SUPPLEMENTATION.EXCESS_GA_SHIFT_SUBPOP_2
        )

    def _get_mms_excess_shift_data(self, builder: Builder, key: str) -> LookupTable:
        excess_shift_data = builder.data.load(
            key, affected_entity=self.target.name, affected_measure=self.target.measure
        )
        excess_shift_data, value_cols = self.process_categorical_data(
            builder, excess_shift_data
        )
        return self.build_lookup_table(builder, excess_shift_data, value_cols)

    def get_excess_shift(self, builder: Builder) -> Pipeline:
        return builder.value.register_value_producer(
            self.excess_shift_pipeline_name,
            source=self.get_excess_shift_source,
            requires_columns=[self.raw_gestational_age_exposure_column_name],
        )

    ##################################
    # Pipeline sources and modifiers #
    ##################################

    def get_risk_specific_shift_lookup_table(self, builder: Builder) -> LookupTable:
        return self.build_lookup_table(builder, 0)

    def get_excess_shift_source(self, index: pd.Index) -> pd.Series:
        pop = self.population_view.get(index)
        raw_gestational_age = pop[self.raw_gestational_age_exposure_column_name]
        ifa_shifted_gestational_age = (
            raw_gestational_age + self.ifa_on_gestational_age.effect(index)
        )
        # excess shift is (mms_shift_1 + mms_shift_2) for subpop_2 and mms_shift_1 for subpop_1
        mms_shift_2 = (
            self.lookup_tables["mms_subpop2_excess_shift"](index)["cat2"]
            - self.lookup_tables["mms_subpop1_excess_shift"](index)["cat2"]
        )
        is_subpop_1 = ifa_shifted_gestational_age < (32 - mms_shift_2)
        is_subpop_2 = ifa_shifted_gestational_age >= (32 - mms_shift_2)

        subpop_1_index = pop[is_subpop_1].index
        subpop_2_index = pop[is_subpop_2].index

        excess_shift = pd.concat(
            [
                self.lookup_tables["mms_subpop1_excess_shift"](subpop_1_index),
                self.lookup_tables["mms_subpop2_excess_shift"](subpop_2_index),
            ]
        )

        return excess_shift<|MERGE_RESOLUTION|>--- conflicted
+++ resolved
@@ -237,11 +237,7 @@
 
     def on_initialize_simulants(self, pop: SimulantData) -> None:
         pop_update = pd.DataFrame(
-<<<<<<< HEAD
-            {COLUMNS.ORAL_IRON_INTERVENTION: "N/A"},
-=======
             {COLUMNS.ORAL_IRON_INTERVENTION: "no_treatment"},
->>>>>>> a9cd9026
             index=pop.index,
         )
 
