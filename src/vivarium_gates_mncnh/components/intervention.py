--- conflicted
+++ resolved
@@ -551,10 +551,7 @@
             "risk_factor.gestational_age.birth_exposure",
         )
         self.ifa_effect_pipeline_name = f"ifa_on_{self.target.name}.effect"
-<<<<<<< HEAD
-=======
         self.exposure_pipeline_name = PIPELINES.ORAL_IRON_INTERVENTION
->>>>>>> 826b131d
 
     #################
     # Setup methods #
@@ -562,18 +559,7 @@
 
     # noinspection PyAttributeOutsideInit
     def setup(self, builder: Builder) -> None:
-<<<<<<< HEAD
-        self.exposure = builder.value.get_value(PIPELINES.ORAL_IRON_INTERVENTION)
-
-        self._relative_risk_source = self.get_relative_risk_source(builder)
-        self.relative_risk = self.get_relative_risk_pipeline(builder)
-
-        self.register_target_modifier(builder)
-        self.register_paf_modifier(builder)
-
-=======
         super(AdditiveRiskEffect, self).setup(builder)
->>>>>>> 826b131d
         self.ifa_effect = self.get_ifa_effect_pipeline(builder)
         self.ifa_excess_shift = self.get_ifa_excess_shift(builder)
 
