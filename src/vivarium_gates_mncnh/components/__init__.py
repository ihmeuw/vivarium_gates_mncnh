--- conflicted
+++ resolved
@@ -10,11 +10,7 @@
     MaternalDisordersBurden,
     NeonatalMortality,
 )
-<<<<<<< HEAD
-from vivarium_gates_mncnh.components.neonatal_causes import NeonatalCause
-=======
 from vivarium_gates_mncnh.components.neonatal_causes import NeonatalCause, PretermBirth
->>>>>>> 54dbad18
 from vivarium_gates_mncnh.components.observers import (
     ANCObserver,
     BirthObserver,
