--- conflicted
+++ resolved
@@ -101,25 +101,14 @@
             screen_for_hemoglobin = (
                 propensity[later_anc_pop.index] < self.hemoglobin_screening_coverage
             )
-<<<<<<< HEAD
-            screen_for_hemoglobin.name = COLUMNS.HEMOGLOBIN_SCREENING_COVERAGE
-=======
->>>>>>> 9b2a2898
         else:
             # screen all eligible simulants
             screen_for_hemoglobin = pd.Series(False, index=pop.index)
             screen_for_hemoglobin.loc[later_anc_pop.index] = True
-<<<<<<< HEAD
-            screen_for_hemoglobin.name = COLUMNS.HEMOGLOBIN_SCREENING_COVERAGE
-
-        self.population_view.update(screen_for_hemoglobin)
-        pop = self.population_view.get(event.index)
-=======
 
         pop.loc[
             later_anc_pop.index, COLUMNS.HEMOGLOBIN_SCREENING_COVERAGE
         ] = screen_for_hemoglobin
->>>>>>> 9b2a2898
 
         # subset to screened population and determine hemoglobin test results (low or adequate)
         screened_pop = pop.loc[pop[COLUMNS.HEMOGLOBIN_SCREENING_COVERAGE]]
@@ -145,22 +134,11 @@
             test_results_for_truly_adequate.index, COLUMNS.TESTED_HEMOGLOBIN
         ] = test_results_for_truly_adequate
 
-<<<<<<< HEAD
-        self.population_view.update(pop)
-
-        # subset to those who tested low for hemoglobin and determine ferritin test results
-        # in scenarios with ferritin screening (scenarios are either 0% or 100% coverage)
-        tested_low_hemoglobin_pop = pop[
-            pop[COLUMNS.TESTED_HEMOGLOBIN] == HEMOGLOBIN_TEST_RESULTS.LOW
-        ]
-        tested_low_idx = tested_low_hemoglobin_pop.index
-=======
         # subset to those who tested low for hemoglobin and determine ferritin test results
         # in scenarios with ferritin screening (scenarios are either 0% or 100% coverage)
         tested_low_idx = pop[
             pop[COLUMNS.TESTED_HEMOGLOBIN] == HEMOGLOBIN_TEST_RESULTS.LOW
         ].index
->>>>>>> 9b2a2898
         if INTERVENTION_SCENARIOS[self.scenario].ferritin_screening_coverage == "full":
             low_ferritin_probabilities = self.lookup_tables["low_ferritin_probability"](
                 tested_low_idx
@@ -168,11 +146,7 @@
             propensities = self.randomness.get_draw(
                 index=tested_low_idx, additional_key="tested_ferritin"
             )
-<<<<<<< HEAD
-            tested_low_hemoglobin_pop.loc[tested_low_idx, COLUMNS.TESTED_FERRITIN] = np.where(
-=======
             pop.loc[tested_low_idx, COLUMNS.TESTED_FERRITIN] = np.where(
->>>>>>> 9b2a2898
                 propensities < low_ferritin_probabilities,
                 HEMOGLOBIN_TEST_RESULTS.LOW,
                 HEMOGLOBIN_TEST_RESULTS.ADEQUATE,
