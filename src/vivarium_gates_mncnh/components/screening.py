import numpy as np
import pandas as pd
from vivarium import Component
from vivarium.framework.engine import Builder
from vivarium.framework.event import Event
from vivarium.framework.population import SimulantData

from vivarium_gates_mncnh.constants import data_keys
from vivarium_gates_mncnh.constants.data_values import (
    ANC_ATTENDANCE_TYPES,
    ANEMIA_THRESHOLDS,
    COLUMNS,
    HEMOGLOBIN_TEST_RESULTS,
    HEMOGLOBIN_TEST_SENSITIVITY,
    HEMOGLOBIN_TEST_SPECIFICITY,
    LOW_HEMOGLOBIN_THRESHOLD,
    PIPELINES,
    SIMULATION_EVENT_NAMES,
)
from vivarium_gates_mncnh.constants.scenarios import INTERVENTION_SCENARIOS


class AnemiaScreening(Component):
    @property
    def configuration_defaults(self) -> dict:
        return {
            self.name: {
                "data_sources": {
                    "low_ferritin_probability": data_keys.FERRITIN.PROBABILITY_LOW_FERRITIN
                }
            }
        }

    @property
    def columns_created(self):
        return [
            COLUMNS.ANEMIA_STATUS_DURING_PREGNANCY,
            COLUMNS.HEMOGLOBIN_SCREENING_COVERAGE,
            COLUMNS.FERRITIN_SCREENING_COVERAGE,
            COLUMNS.TESTED_HEMOGLOBIN,
            COLUMNS.TESTED_FERRITIN,
        ]

    @property
    def columns_required(self) -> list[str]:
        return [COLUMNS.ANC_ATTENDANCE, COLUMNS.ANEMIA_INTERVENTION_PROPENSITY]

    def setup(self, builder: Builder) -> None:
        self._sim_step_name = builder.time.simulation_event_name()
        self.randomness = builder.randomness.get_stream(self.name)
        self.scenario = builder.configuration.intervention.scenario
<<<<<<< HEAD
        self.hemoglobin_screening_coverage = builder.data.load(
            data_keys.HEMOGLOBIN.SCREENING_COVERAGE
        ).value[0]
        self.hemoglobin = builder.value.get_value(PIPELINES.HEMOGLOBIN_EXPOSURE)
=======
        self.hemoglobin_screening_coverage = (
            builder.data.load(data_keys.HEMOGLOBIN.SCREENING_COVERAGE)
            .query("parameter=='cat2'")
            .reset_index()
            .value[0]
        )
        self.first_anc_hemoglobin = builder.value.get_value(
            PIPELINES.FIRST_ANC_HEMOGLOBIN_EXPOSURE
        )
>>>>>>> 805e2eac

    def on_initialize_simulants(self, pop_data: SimulantData) -> None:
        anemia_screening_data = pd.DataFrame(
            {
                COLUMNS.ANEMIA_STATUS_DURING_PREGNANCY: pd.NA,
                COLUMNS.HEMOGLOBIN_SCREENING_COVERAGE: False,
                COLUMNS.FERRITIN_SCREENING_COVERAGE: False,
                COLUMNS.TESTED_HEMOGLOBIN: "not_tested",
                COLUMNS.TESTED_FERRITIN: "not_tested",
            },
            index=pop_data.index,
        )

        self.population_view.update(anemia_screening_data)

    def on_time_step(self, event: Event) -> None:
        if self._sim_step_name() != SIMULATION_EVENT_NAMES.LATER_PREGNANCY_SCREENING:
            return
        pop = self.population_view.get(event.index)
        propensity = pop[COLUMNS.ANEMIA_INTERVENTION_PROPENSITY]
        # subset to pop who gets ANC in later pregnancy
        attends_later_anc = pop[COLUMNS.ANC_ATTENDANCE].isin(
            [
                ANC_ATTENDANCE_TYPES.LATER_PREGNANCY_ONLY,
                ANC_ATTENDANCE_TYPES.FIRST_TRIMESTER_AND_LATER_PREGNANCY,
            ]
        )
        later_anc_pop = pop.loc[attends_later_anc]

        # determine anemia status during pregnancy
        hemoglobin = self.hemoglobin(later_anc_pop.index)
        later_anc_pop.loc[:, COLUMNS.ANEMIA_STATUS_DURING_PREGNANCY] = (
            pd.cut(
                hemoglobin,
                bins=[-np.inf] + ANEMIA_THRESHOLDS,
                labels=["severe", "moderate", "mild"],
                right=False,
            )
            .astype("object")
            .fillna("not_anemic")
        )
        self.population_view.update(later_anc_pop)

        # determine who gets hemoglobin screening
        if INTERVENTION_SCENARIOS[self.scenario].hemoglobin_screening_coverage == "baseline":
            screen_for_hemoglobin = (
                propensity[later_anc_pop.index] < self.hemoglobin_screening_coverage
            )
        else:
            # screen all eligible simulants
            screen_for_hemoglobin = pd.Series(False, index=pop.index)
            screen_for_hemoglobin.loc[later_anc_pop.index] = True

        pop.loc[
            later_anc_pop.index, COLUMNS.HEMOGLOBIN_SCREENING_COVERAGE
        ] = screen_for_hemoglobin

        # subset to screened population and determine hemoglobin test results (low or adequate)
        screened_pop = pop.loc[pop[COLUMNS.HEMOGLOBIN_SCREENING_COVERAGE]]
        true_hemoglobin_is_low = hemoglobin[screened_pop.index] < LOW_HEMOGLOBIN_THRESHOLD

        test_results_for_truly_low = self.randomness.choice(
            index=screened_pop.index[true_hemoglobin_is_low],
            choices=[HEMOGLOBIN_TEST_RESULTS.LOW, HEMOGLOBIN_TEST_RESULTS.ADEQUATE],
            p=[HEMOGLOBIN_TEST_SENSITIVITY, 1 - HEMOGLOBIN_TEST_SENSITIVITY],
            additional_key="low_hemoglobin_test_result",
        )
        test_results_for_truly_adequate = self.randomness.choice(
            index=screened_pop.index[~true_hemoglobin_is_low],
            choices=[HEMOGLOBIN_TEST_RESULTS.ADEQUATE, HEMOGLOBIN_TEST_RESULTS.LOW],
            p=[HEMOGLOBIN_TEST_SPECIFICITY, 1 - HEMOGLOBIN_TEST_SPECIFICITY],
            additional_key="adequate_hemoglobin_test_result",
        )

        pop.loc[
            test_results_for_truly_low.index, COLUMNS.TESTED_HEMOGLOBIN
        ] = test_results_for_truly_low
        pop.loc[
            test_results_for_truly_adequate.index, COLUMNS.TESTED_HEMOGLOBIN
        ] = test_results_for_truly_adequate

        # subset to those who tested low for hemoglobin and determine ferritin test results
        # in scenarios with ferritin screening (scenarios are either 0% or 100% coverage)
        tested_low_idx = pop[
            pop[COLUMNS.TESTED_HEMOGLOBIN] == HEMOGLOBIN_TEST_RESULTS.LOW
        ].index
        if INTERVENTION_SCENARIOS[self.scenario].ferritin_screening_coverage == "full":
            low_ferritin_probabilities = self.lookup_tables["low_ferritin_probability"](
                tested_low_idx
            )
            propensities = self.randomness.get_draw(
                index=tested_low_idx, additional_key="tested_ferritin"
            )
            pop.loc[tested_low_idx, COLUMNS.TESTED_FERRITIN] = np.where(
                propensities < low_ferritin_probabilities,
                HEMOGLOBIN_TEST_RESULTS.LOW,
                HEMOGLOBIN_TEST_RESULTS.ADEQUATE,
            )

        self.population_view.update(pop)<|MERGE_RESOLUTION|>--- conflicted
+++ resolved
@@ -49,22 +49,13 @@
         self._sim_step_name = builder.time.simulation_event_name()
         self.randomness = builder.randomness.get_stream(self.name)
         self.scenario = builder.configuration.intervention.scenario
-<<<<<<< HEAD
-        self.hemoglobin_screening_coverage = builder.data.load(
-            data_keys.HEMOGLOBIN.SCREENING_COVERAGE
-        ).value[0]
-        self.hemoglobin = builder.value.get_value(PIPELINES.HEMOGLOBIN_EXPOSURE)
-=======
         self.hemoglobin_screening_coverage = (
             builder.data.load(data_keys.HEMOGLOBIN.SCREENING_COVERAGE)
             .query("parameter=='cat2'")
             .reset_index()
             .value[0]
         )
-        self.first_anc_hemoglobin = builder.value.get_value(
-            PIPELINES.FIRST_ANC_HEMOGLOBIN_EXPOSURE
-        )
->>>>>>> 805e2eac
+        self.hemoglobin = builder.value.get_value(PIPELINES.HEMOGLOBIN_EXPOSURE)
 
     def on_initialize_simulants(self, pop_data: SimulantData) -> None:
         anemia_screening_data = pd.DataFrame(
