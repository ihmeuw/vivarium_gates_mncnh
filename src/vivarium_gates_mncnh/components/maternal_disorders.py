--- conflicted
+++ resolved
@@ -181,22 +181,32 @@
         )
         pop.loc[got_disorder_idx, COLUMNS.POSTPARTUM_DEPRESSION_CASE_TYPE] = case_type
         # PPD case duration
+        pop.loc[got_disorder_idx, COLUMNS.POSTPARTUM_DEPRESSION_CASE_DURATION] = (
+            self.lookup_tables["case_duration"](got_disorder_idx)
+        )
+
+        self.population_view.update(pop)
+
+
+class AbortionMiscarriageEctopicPregnancy(MaternalDisorder):
+    def __init__(self) -> None:
+        super().__init__(COLUMNS.ABORTION_MISCARRIAGE_ECTOPIC_PREGNANCY)
+
+    def on_time_step(self, event: Event) -> None:
+        if self._sim_step_name() != self.maternal_disorder:
+            return
+
+        pop = self.population_view.get(event.index)
         pop.loc[
-            got_disorder_idx, COLUMNS.POSTPARTUM_DEPRESSION_CASE_DURATION
-        ] = self.lookup_tables["case_duration"](got_disorder_idx)
-
+            pop[COLUMNS.PREGNANCY_OUTCOME] == PREGNANCY_OUTCOMES.PARTIAL_TERM_OUTCOME,
+            self.maternal_disorder,
+        ] = True
         self.population_view.update(pop)
 
 
-<<<<<<< HEAD
 class ResidualMaternalDisorders(MaternalDisorder):
     def __init__(self) -> None:
         super().__init__(COLUMNS.RESIDUAL_MATERNAL_DISORDERS)
-=======
-class AbortionMiscarriageEctopicPregnancy(MaternalDisorder):
-    def __init__(self) -> None:
-        super().__init__(COLUMNS.ABORTION_MISCARRIAGE_ECTOPIC_PREGNANCY)
->>>>>>> 0d2a1f5e
 
     def on_time_step(self, event: Event) -> None:
         if self._sim_step_name() != self.maternal_disorder:
@@ -204,13 +214,9 @@
 
         pop = self.population_view.get(event.index)
         pop.loc[
-<<<<<<< HEAD
             pop[COLUMNS.PREGNANCY_OUTCOME].isin(
                 [PREGNANCY_OUTCOMES.STILLBIRTH_OUTCOME, PREGNANCY_OUTCOMES.LIVE_BIRTH_OUTCOME]
             ),
-=======
-            pop[COLUMNS.PREGNANCY_OUTCOME] == PREGNANCY_OUTCOMES.PARTIAL_TERM_OUTCOME,
->>>>>>> 0d2a1f5e
             self.maternal_disorder,
         ] = True
         self.population_view.update(pop)